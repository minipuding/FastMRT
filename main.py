--- conflicted
+++ resolved
@@ -25,12 +25,9 @@
 from fastmrt.data.augs import AugsCollateFunction
 from fastmrt.modules.data_module import FastmrtDataModule
 from fastmrt.modules.unet_module import UNetModule
-<<<<<<< HEAD
 from fastmrt.modules.cunet_module import CUNetModule
-=======
 from fastmrt.modules.resunet_module import ResUNetModule
 from fastmrt.modules.swtnet_module import SwtNetModule
->>>>>>> 6d62c7bc
 from fastmrt.modules.casnet_module import CasNetModule
 from fastmrt.modules.rftnet_module import RFTNetModule
 from fastmrt.modules.kdnet_module import KDNetModule
@@ -67,12 +64,10 @@
         with open(parser.parse_args().runet_config_dir) as fconfig:
             runet_cfg = yaml.load(fconfig.read(), Loader=yaml.FullLoader)
         parser = FastmrtCLI.runet_cli(parser, runet_cfg)
-<<<<<<< HEAD
     elif parser.parse_args().net == 'c-unet':
         with open(parser.parse_args().cunet_config_dir) as fconfig:
             cunet_cfg = yaml.load(fconfig.read(), Loader=yaml.FullLoader)
         parser = FastmrtCLI.cunet_cli(parser, cunet_cfg)
-=======
     elif parser.parse_args().net == 'resunet':
         with open(parser.parse_args().resunet_config_dir) as fconfig:
             resunet_cfg = yaml.load(fconfig.read(), Loader=yaml.FullLoader)
@@ -81,7 +76,6 @@
         with open(parser.parse_args().swtnet_config_dir) as fconfig:
             swtnet_cfg = yaml.load(fconfig.read(), Loader=yaml.FullLoader)
         parser = FastmrtCLI.swtnet_cli(parser, swtnet_cfg)
->>>>>>> 6d62c7bc
     elif parser.parse_args().net == 'casnet':
         with open(parser.parse_args().casnet_config_dir) as fconfig:
             casnet_cfg = yaml.load(fconfig.read(), Loader=yaml.FullLoader)
@@ -237,7 +231,6 @@
     # Start Training
     trainer.fit(unet_module, datamodule=data_module)
 
-<<<<<<< HEAD
 def run_cunet(args):
     gpus_num = len(args.gpus)
 
@@ -248,18 +241,7 @@
     elif args.sampling_mode == "EQUISPACED":
         mask_func = EquiSpacedMaskFunc(center_fraction=args.center_fraction,
                                         acceleration=args.acceleration)
-=======
-def run_resunet(args):
-
-    gpus_num = len(args.gpus)
-    # Obtain Mask Function
-    if args.sampling_mode == "RANDOM":
-        mask_func = RandomMaskFunc(center_fraction=args.center_fraction,
-                                   acceleration=args.acceleration)
-    elif args.sampling_mode == "EQUISPACED":
-        mask_func = EquiSpacedMaskFunc(center_fraction=args.center_fraction,
-                                       acceleration=args.acceleration)
->>>>>>> 6d62c7bc
+    
     # Obtain PRF Function
     prf_func = PrfFunc(prf_header=PrfHeader(
         B0=args.b0,
@@ -268,8 +250,6 @@
         TE=args.te,
     ))
 
-    # Obtain Transforms
-<<<<<<< HEAD
     if args.stage == 'train' or args.stage == 'fine-tune':
         project_name = "CUNET"
         dataset_type = "2D"
@@ -308,22 +288,127 @@
                                                     max_delta_temp=args.sf_max_delta_temp,
                                                     )
         val_transform = FastmrtPretrainTransform(mask_func=mask_func,
-                                                    prf_func=prf_func,
-                                                    data_format=args.data_format,
-                                                    use_random_seed=False,
-                                                    resize_size=args.resize_size,
-                                                    resize_mode=args.resize_mode,
-                                                    fftshift_dim=(-2, -1),
-                                                    simufocus_type=args.sf_type,
-                                                    net=args.net,
-                                                    frame_num=args.sf_frame_num,
-                                                    cooling_time_rate=args.sf_cooling_time_rate,
-                                                    center_crop_size=args.sf_center_crop_size,
-                                                    random_crop_size=args.sf_random_crop_size,
-                                                    max_delta_temp=args.sf_max_delta_temp,
-                                                    )
+                                                 prf_func=prf_func,
+                                                 data_format=args.data_format,
+                                                 use_random_seed=False,
+                                                 resize_size=args.resize_size,
+                                                 resize_mode=args.resize_mode,
+                                                 fftshift_dim=(-2, -1),
+                                                 simufocus_type=args.sf_type,
+                                                 net=args.net,
+                                                 frame_num=args.sf_frame_num,
+                                                 cooling_time_rate=args.sf_cooling_time_rate,
+                                                 center_crop_size=args.sf_center_crop_size,
+                                                 random_crop_size=args.sf_random_crop_size,
+                                                 max_delta_temp=args.sf_max_delta_temp,
+                                                 )
+    collate_fn = AugsCollateFunction(transforms=train_transform,
+                                     ap_shuffle=args.ap_shuffle,
+                                     union=args.union,
+                                     objs=args.objs,
+                                     ap_logic=args.ap_logic,
+                                     augs_list=args.augs_list,
+                                     compose_num=args.compose_num
+                                     )
+
+    # Create Data Module
+    # args.batch_size *= gpus_num
+    data_module = FastmrtDataModule(root=root,
+                                    train_transform=train_transform,
+                                    val_transform=val_transform,
+                                    test_transform=val_transform,
+                                    batch_size=args.batch_size,
+                                    dataset_type=dataset_type,
+                                    collate_fn=collate_fn,
+                                    generator=args.generator,
+                                    work_init_fn=args.work_init_fn)
     
-=======
+    # Create CUnet Module
+    unet_module = CUNetModule(in_channels=args.in_channels,
+                                out_channels=args.out_channels,
+                                base_channels=args.base_channels,
+                                level_num=args.level_num,
+                                drop_prob=args.drop_prob,
+                                leakyrelu_slope=args.leakyrelu_slope,
+                                last_layer_with_act=args.last_layer_with_act,
+                                lr=args.lr,
+                                lr_step_size=args.lr_step_size,
+                                lr_gamma=args.lr_gamma,
+                                weight_decay=args.weight_decay,
+                                tmap_prf_func=prf_func,
+                                tmap_patch_rate=args.tmap_patch_rate,
+                                tmap_max_temp_thresh=args.tmap_max_temp_thresh,
+                                tmap_ablation_thresh=args.tmap_ablation_thresh,
+                                log_images_frame_idx=args.log_images_frame_idx,
+                                log_images_freq=args.log_images_freq)
+
+    # Judge whether the stage is ``fine-tune``
+    if args.stage == "fine-tune":
+        unet_module.load_state_dict(torch.load(args.model_dir)["state_dict"])
+    
+    # Create Logger & Add Hparams
+    logger = loggers.WandbLogger(save_dir=args.log_dir, name=args.log_name, project=project_name)
+    flops, params = thop.profile(unet_module.model, (torch.randn(1, 2, 96, 96), ))
+    hparams = {
+        "net": args.net,
+        "dataset": args.data_dir,
+        "batch_size": args.batch_size,
+        "sampling_mode": args.sampling_mode,
+        "acceleration": args.acceleration,
+        "center_fraction": args.center_fraction,
+        "FLOPs": "%.2fG" % (flops * 1e-9),
+        "params": "%.2fM" % (params * 1e-6),
+        "base_channels": args.base_channels,
+        "level_num": args.level_num,
+        "drop_prob": args.drop_prob,
+        "leakyrelu_slope": args.leakyrelu_slope,
+        "last_layer_with_act": args.last_layer_with_act,
+        "lr": args.lr,
+        "lr_step_size": args.lr_step_size,
+        "lr_gamma": args.lr_gamma,
+        "weight_decay": args.weight_decay,
+        "max_epochs": args.max_epochs,
+        "augs-ap_shuffle": args.ap_shuffle,
+        "augs-union": args.union,
+        "augs-objs": args.objs,
+        "augs-ap_logic": args.ap_logic,
+        "augs-augs_list": args.augs_list,
+        "augs-compose_num": args.compose_num,
+    }
+    logger.log_hyperparams(hparams)
+
+    # Create Traner
+    strategy = 'ddp' if gpus_num > 1 else None
+    
+    trainer = pl.Trainer(accelerator='gpu',
+                        devices="auto",
+                        strategy=strategy,
+                        enable_progress_bar=False,
+                        max_epochs=args.max_epochs,
+                        logger=logger)
+
+    # Start Training
+    trainer.fit(unet_module, datamodule=data_module)
+    
+    
+def run_resunet(args):
+
+    gpus_num = len(args.gpus)
+    # Obtain Mask Function
+    if args.sampling_mode == "RANDOM":
+        mask_func = RandomMaskFunc(center_fraction=args.center_fraction,
+                                   acceleration=args.acceleration)
+    elif args.sampling_mode == "EQUISPACED":
+        mask_func = EquiSpacedMaskFunc(center_fraction=args.center_fraction,
+                                       acceleration=args.acceleration)
+    # Obtain PRF Function
+    prf_func = PrfFunc(prf_header=PrfHeader(
+        B0=args.b0,
+        gamma=args.gamma,
+        alpha=args.alpha,
+        TE=args.te,
+    ))
+ 
     project_name = "RESUNET"
     dataset_type = "2D"
     root = args.data_dir
@@ -338,7 +423,6 @@
                                       use_random_seed=False,
                                       fftshift_dim=(-2, -1))
 
->>>>>>> 6d62c7bc
     # define augs
     collate_fn = AugsCollateFunction(transforms=train_transform,
                                      ap_shuffle=args.ap_shuffle,
@@ -348,10 +432,6 @@
                                      augs_list=args.augs_list,
                                      compose_num=args.compose_num
                                      )
-<<<<<<< HEAD
-
-    # Create Data Module
-=======
     if args.stage == 'pre-train':
         project_name = "PRETRAIN"
         dataset_type = "PT"
@@ -373,42 +453,15 @@
 
     # Create Data Module
     # args.batch_size *= gpus_num
->>>>>>> 6d62c7bc
     data_module = FastmrtDataModule(root=root,
                                     train_transform=train_transform,
                                     val_transform=val_transform,
                                     test_transform=val_transform,
                                     batch_size=args.batch_size,
                                     dataset_type=dataset_type,
-<<<<<<< HEAD
                                     collate_fn=collate_fn,
                                     generator=args.generator,
                                     work_init_fn=args.work_init_fn)
-
-    # Create RUnet Module
-    unet_module = CUNetModule(in_channels=args.in_channels,
-                                out_channels=args.out_channels,
-                                base_channels=args.base_channels,
-                                level_num=args.level_num,
-                                drop_prob=args.drop_prob,
-                                leakyrelu_slope=args.leakyrelu_slope,
-                                last_layer_with_act=args.last_layer_with_act,
-                                lr=args.lr,
-                                lr_step_size=args.lr_step_size,
-                                lr_gamma=args.lr_gamma,
-                                weight_decay=args.weight_decay,
-                                tmap_prf_func=prf_func,
-                                tmap_patch_rate=args.tmap_patch_rate,
-                                tmap_max_temp_thresh=args.tmap_max_temp_thresh,
-                                tmap_ablation_thresh=args.tmap_ablation_thresh,
-                                log_images_frame_idx=args.log_images_frame_idx,
-                                log_images_freq=args.log_images_freq)
-
-    # Judge whether the stage is ``fine-tune``
-    if args.stage == "fine-tune":
-        unet_module.load_state_dict(torch.load(args.model_dir)["state_dict"])
-=======
-                                    collate_fn=collate_fn)
 
     # Create RUnet Module
     # args.lr *= gpus_num
@@ -432,37 +485,18 @@
     if args.stage == "fine-tune":
         resunet_module.load_state_dict(torch.load(args.model_dir)["state_dict"])
         # unet_module.model.down_convs.modules()
->>>>>>> 6d62c7bc
         # unet_module.model.down_convs.requires_grad_(False)  # freeze encoder
 
     # Create Logger & Add Hparams
     logger = loggers.WandbLogger(save_dir=args.log_dir, name=args.log_name, project=project_name)
-<<<<<<< HEAD
-    hparams = {
-        "net": args.net,
-=======
     flops, params = thop.profile(resunet_module.model, (torch.randn(1, 2, 96, 96), ))
     hparams = {
         "net": args.net,
         "dataset": args.data_dir,
->>>>>>> 6d62c7bc
         "batch_size": args.batch_size,
         "sampling_mode": args.sampling_mode,
         "acceleration": args.acceleration,
         "center_fraction": args.center_fraction,
-<<<<<<< HEAD
-
-        "base_channels": args.base_channels,
-        "level_num": args.level_num,
-        "drop_prob": args.drop_prob,
-        "leakyrelu_slope": args.leakyrelu_slope,
-        "last_layer_with_act": args.last_layer_with_act,
-        "lr": args.lr,
-        "lr_step_size": args.lr_step_size,
-        "lr_gamma": args.lr_gamma,
-        "weight_decay": args.weight_decay,
-        "max_epochs": args.max_epochs,
-=======
         "FLOPs": "%.2fG" % (flops * 1e-9),
         "params": "%.2fM" % (params * 1e-6),
         "base_channels": args.base_channels,
@@ -485,12 +519,12 @@
     # Create Traner
     strategy = 'ddp' if gpus_num > 1 else None
 
-    trainer = pl.Trainer(gpus=args.gpus,
+    trainer = pl.Trainer(accelerator='gpu',
+                         devices="auto",
                          strategy=strategy,
                          enable_progress_bar=False,
                          max_epochs=args.max_epochs,
-                         logger=logger,
-                         gradient_clip_algorithm="norm")
+                         logger=logger,)
 
     # Start Training
     trainer.fit(resunet_module, datamodule=data_module)
@@ -626,23 +660,11 @@
         "augs-ap_logic": args.ap_logic,
         "augs-augs_list": args.augs_list,
         "augs-compose_num": args.compose_num,
->>>>>>> 6d62c7bc
     }
     logger.log_hyperparams(hparams)
 
     # Create Traner
     strategy = 'ddp' if gpus_num > 1 else None
-<<<<<<< HEAD
-    trainer = pl.Trainer(accelerator='gpu',
-                            devices="auto",
-                            strategy=strategy,
-                            enable_progress_bar=False,
-                            max_epochs=args.max_epochs,
-                            logger=logger)
-
-    # Start Training
-    trainer.fit(unet_module, datamodule=data_module)
-=======
 
     trainer = pl.Trainer(gpus=args.gpus,
                          strategy=strategy,
@@ -652,7 +674,6 @@
 
     # Start Training
     trainer.fit(swtnet_module, datamodule=data_module)
->>>>>>> 6d62c7bc
 
 def run_casnet(args):
     # Obtain Mask Function
@@ -982,15 +1003,12 @@
 
     if args.net == 'r-unet':
         run_runet(args)
-<<<<<<< HEAD
     elif args.net == 'c-unet':
         run_cunet(args)
-=======
     elif args.net == 'resunet':
         run_resunet(args)
     elif args.net == 'swtnet':
         run_swtnet(args)
->>>>>>> 6d62c7bc
     elif args.net == 'casnet':
         run_casnet(args)
     elif args.net == 'rftnet':
