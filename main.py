<<<<<<< HEAD
import torch
import torch.nn.functional as F
import numpy as np
import pytorch_lightning as pl
from pytorch_lightning import loggers
from argparse import ArgumentParser
import yaml
from cli import FastmrtCLI
from typing import NamedTuple

from fastmrt.data.dataset import SliceDataset
from fastmrt.data.mask import RandomMaskFunc, EquiSpacedMaskFunc, apply_mask
from fastmrt.data.transforms import UNetDataTransform, CasNetDataTransform, RFTNetDataTransform
from fastmrt.data.prf import PrfHeader, PrfFunc
from fastmrt.modules.data_module import FastmrtDataModule
from fastmrt.modules.unet_module import UNetModule
from fastmrt.modules.cunet_module import CUNetModule
from fastmrt.modules.casnet_module import CasNetModule
from fastmrt.modules.rftnet_module import RFTNetModule
from fastmrt.models.runet import Unet
from fastmrt.pretrain.transforms import FastmrtPretrainTransform
import wandb


# build args
def build_args():
    parser = ArgumentParser()

    # model choice & load dir config
    parser.add_argument('--net', type=str, required=False, default='c-unet',
                        help="(str request) One of 'r-unet', 'casnet', 'gannet', 'complexnet'")
    parser.add_argument('--stage', type=str, required=False, default='train',
                        help="(str request) One of 'train', 'pre-train', 'fine-tune', 'test'")
    parser.add_argument('--dir_config', type=str, default='./configs/dir.yaml',
                        help="(str optional) the directory of config that saves other paths.")

    # load directory config
    with open(parser.parse_args().dir_config) as fconfig:
        dir_cfg = yaml.load(fconfig.read(), Loader=yaml.FullLoader)
    parser = FastmrtCLI.dir_cli(parser, dir_cfg)

    # load prf config
    with open(parser.parse_args().prf_config_dir) as fconfig:
        prf_cfg = yaml.load(fconfig.read(), Loader=yaml.FullLoader)
    parser = FastmrtCLI.prf_cli(parser, prf_cfg)

    # load net config (hypeparameters)
    if parser.parse_args().net == 'r-unet':
        with open(parser.parse_args().runet_config_dir) as fconfig:
            runet_cfg = yaml.load(fconfig.read(), Loader=yaml.FullLoader)
        parser = FastmrtCLI.runet_cli(parser, runet_cfg)
    elif parser.parse_args().net == 'c-unet':
        with open(parser.parse_args().cunet_config_dir) as fconfig:
            cunet_cfg = yaml.load(fconfig.read(), Loader=yaml.FullLoader)
        parser = FastmrtCLI.cunet_cli(parser, cunet_cfg)
    elif parser.parse_args().net == 'casnet':
        with open(parser.parse_args().casnet_config_dir) as fconfig:
            casnet_cfg = yaml.load(fconfig.read(), Loader=yaml.FullLoader)
        parser = FastmrtCLI.casnet_cli(parser, casnet_cfg)
    elif parser.parse_args().net == 'rftnet':
        with open(parser.parse_args().rftnet_config_dir) as fconfig:
            rftnet_cfg = yaml.load(fconfig.read(), Loader=yaml.FullLoader)
        parser = FastmrtCLI.rftnet_cli(parser, rftnet_cfg)

    return parser.parse_args()

def run(args):

    if args.net == 'r-unet':

        # Obtain Mask Function
        if args.sampling_mode == "RANDOM":
            mask_func = RandomMaskFunc(center_fraction=args.center_fraction,
                                       acceleration=args.acceleration)
        elif args.sampling_mode == "EQUISPACED":
            mask_func = EquiSpacedMaskFunc(center_fraction=args.center_fraction,
                                           acceleration=args.acceleration)
        # Obtain PRF Function
        prf_func = PrfFunc(prf_header=PrfHeader(
            B0=args.b0,
            gamma=args.gamma,
            alpha=args.alpha,
            TE=args.te,
        ))

        # Obtain Transforms
        if args.stage == 'train' or args.stage == 'fine-tune':
            project_name = "RUNET"
            dataset_type = "2D"
            root = args.data_dir
            train_transform = UNetDataTransform(mask_func=mask_func,
                                                prf_func=prf_func,
                                                data_format=args.data_format,
                                                use_random_seed=True,
                                                resize_size=args.resize_size,
                                                resize_mode=args.resize_mode,
                                                fftshift_dim=-2)
            val_transform = UNetDataTransform(mask_func=mask_func,
                                              prf_func=prf_func,
                                              data_format=args.data_format,
                                              use_random_seed=False,
                                              resize_size=args.resize_size,
                                              resize_mode=args.resize_mode,
                                              fftshift_dim=-2)
        elif args.stage == 'pre-train':
            project_name = "PRETRAIN_RUNET"
            dataset_type = "PT"
            root = args.pt_data_dir
            train_transform = FastmrtPretrainTransform(mask_func=mask_func,
                                                       prf_func=prf_func,
                                                       data_format=args.data_format,
                                                       use_random_seed=True,
                                                       resize_size=args.resize_size,
                                                       resize_mode=args.resize_mode,
                                                       fftshift_dim=(-2, -1),
                                                       simufocus_type=args.sf_type,
                                                       net=args.net,
                                                       frame_num=args.sf_frame_num,
                                                       cooling_time_rate=args.sf_cooling_time_rate,
                                                       center_crop_size=args.sf_center_crop_size,
                                                       random_crop_size=args.sf_random_crop_size,
                                                       max_delta_temp=args.sf_max_delta_temp,
                                                       )
            val_transform = FastmrtPretrainTransform(mask_func=mask_func,
                                                     prf_func=prf_func,
                                                     data_format=args.data_format,
                                                     use_random_seed=False,
                                                     resize_size=args.resize_size,
                                                     resize_mode=args.resize_mode,
                                                     fftshift_dim=(-2, -1),
                                                     simufocus_type=args.sf_type,
                                                     net=args.net,
                                                     frame_num=args.sf_frame_num,
                                                     cooling_time_rate=args.sf_cooling_time_rate,
                                                     center_crop_size=args.sf_center_crop_size,
                                                     random_crop_size=args.sf_random_crop_size,
                                                     max_delta_temp=args.sf_max_delta_temp,
                                                     )

        # Create Data Module
        data_module = FastmrtDataModule(root=root,
                                        train_transform=train_transform,
                                        val_transform=val_transform,
                                        test_transform=val_transform,
                                        batch_size=args.batch_size,
                                        dataset_type=dataset_type)

        # Create RUnet Module
        unet_module = UNetModule(in_channels=args.in_channels,
                                 out_channels=args.out_channels,
                                 base_channels=args.base_channels,
                                 level_num=args.level_num,
                                 drop_prob=args.drop_prob,
                                 leakyrelu_slope=args.leakyrelu_slope,
                                 last_layer_with_act=args.last_layer_with_act,
                                 lr=args.lr,
                                 lr_step_size=args.lr_step_size,
                                 lr_gamma=args.lr_gamma,
                                 weight_decay=args.weight_decay,
                                 tmap_prf_func=prf_func,
                                 tmap_patch_rate=args.tmap_patch_rate,
                                 tmap_max_temp_thresh=args.tmap_max_temp_thresh,
                                 tmap_ablation_thresh=args.tmap_ablation_thresh,
                                 log_images_frame_idx=args.log_images_frame_idx,
                                 log_images_freq=args.log_images_freq)

        # Judge whether the stage is ``fine-tune``
        if args.stage == "fine-tune":
            unet_module.load_state_dict(torch.load(args.model_dir)["state_dict"])
            # unet_module.model.down_convs.requires_grad_(False)  # freeze encoder

        # Create Logger & Add Hparams
        logger = loggers.WandbLogger(save_dir=args.log_dir, name=args.log_name, project=project_name)
        hparams = {
            "net": args.net,
            "batch_size": args.batch_size,
            "sampling_mode": args.sampling_mode,
            "acceleration": args.acceleration,
            "center_fraction": args.center_fraction,
            "resize_size": args.resize_size,
            "resize_mode": args.resize_mode,

            "base_channels": args.base_channels,
            "level_num": args.level_num,
            "drop_prob": args.drop_prob,
            "leakyrelu_slope": args.leakyrelu_slope,
            "last_layer_with_act": args.last_layer_with_act,
            "lr": args.lr,
            "lr_step_size": args.lr_step_size,
            "lr_gamma": args.lr_gamma,
            "weight_decay": args.weight_decay,
            "max_epochs": args.max_epochs,
        }
        logger.log_hyperparams(hparams)

        # Create Traner
        trainer = pl.Trainer(gpus=0,
                             # strategy='ddp',
                             enable_progress_bar=False,
                             max_epochs=args.max_epochs,
                             logger=logger)

        # Start Training
        trainer.fit(unet_module, datamodule=data_module)
    if args.net == 'c-unet':

        # Obtain Mask Function
        if args.sampling_mode == "RANDOM":
            mask_func = RandomMaskFunc(center_fraction=args.center_fraction,
                                       acceleration=args.acceleration)
        elif args.sampling_mode == "EQUISPACED":
            mask_func = EquiSpacedMaskFunc(center_fraction=args.center_fraction,
                                           acceleration=args.acceleration)
        # Obtain PRF Function
        prf_func = PrfFunc(prf_header=PrfHeader(
            B0=args.b0,
            gamma=args.gamma,
            alpha=args.alpha,
            TE=args.te,
        ))

        # Obtain Transforms
        if args.stage == 'train' or args.stage == 'fine-tune':
            project_name = "CUNET"
            dataset_type = "2D"
            root = args.data_dir
            train_transform = UNetDataTransform(mask_func=mask_func,
                                                prf_func=prf_func,
                                                data_format=args.data_format,
                                                use_random_seed=True,
                                                resize_size=args.resize_size,
                                                resize_mode=args.resize_mode,
                                                fftshift_dim=-2)
            val_transform = UNetDataTransform(mask_func=mask_func,
                                              prf_func=prf_func,
                                              data_format=args.data_format,
                                              use_random_seed=False,
                                              resize_size=args.resize_size,
                                              resize_mode=args.resize_mode,
                                              fftshift_dim=-2)
        elif args.stage == 'pre-train':
            project_name = "PRETRAIN_CUNET"
            dataset_type = "PT"
            root = args.pt_data_dir
            train_transform = FastmrtPretrainTransform(mask_func=mask_func,
                                                       prf_func=prf_func,
                                                       data_format=args.data_format,
                                                       use_random_seed=True,
                                                       resize_size=args.resize_size,
                                                       resize_mode=args.resize_mode,
                                                       fftshift_dim=(-2, -1),
                                                       simufocus_type=args.sf_type,
                                                       net=args.net,
                                                       frame_num=args.sf_frame_num,
                                                       cooling_time_rate=args.sf_cooling_time_rate,
                                                       center_crop_size=args.sf_center_crop_size,
                                                       random_crop_size=args.sf_random_crop_size,
                                                       max_delta_temp=args.sf_max_delta_temp,
                                                       )
            val_transform = FastmrtPretrainTransform(mask_func=mask_func,
                                                     prf_func=prf_func,
                                                     data_format=args.data_format,
                                                     use_random_seed=False,
                                                     resize_size=args.resize_size,
                                                     resize_mode=args.resize_mode,
                                                     fftshift_dim=(-2, -1),
                                                     simufocus_type=args.sf_type,
                                                     net=args.net,
                                                     frame_num=args.sf_frame_num,
                                                     cooling_time_rate=args.sf_cooling_time_rate,
                                                     center_crop_size=args.sf_center_crop_size,
                                                     random_crop_size=args.sf_random_crop_size,
                                                     max_delta_temp=args.sf_max_delta_temp,
                                                     )

        # Create Data Module
        data_module = FastmrtDataModule(root=root,
                                        train_transform=train_transform,
                                        val_transform=val_transform,
                                        test_transform=val_transform,
                                        batch_size=args.batch_size,
                                        dataset_type=dataset_type,
                                        generator=args.generator,
                                        work_init_fn=args.work_init_fn)

        # Create RUnet Module
        unet_module = CUNetModule(in_channels=args.in_channels,
                                  out_channels=args.out_channels,
                                  base_channels=args.base_channels,
                                  level_num=args.level_num,
                                  drop_prob=args.drop_prob,
                                  leakyrelu_slope=args.leakyrelu_slope,
                                  last_layer_with_act=args.last_layer_with_act,
                                  lr=args.lr,
                                  lr_step_size=args.lr_step_size,
                                  lr_gamma=args.lr_gamma,
                                  weight_decay=args.weight_decay,
                                  tmap_prf_func=prf_func,
                                  tmap_patch_rate=args.tmap_patch_rate,
                                  tmap_max_temp_thresh=args.tmap_max_temp_thresh,
                                  tmap_ablation_thresh=args.tmap_ablation_thresh,
                                  log_images_frame_idx=args.log_images_frame_idx,
                                  log_images_freq=args.log_images_freq)

        # Judge whether the stage is ``fine-tune``
        if args.stage == "fine-tune":
            unet_module.load_state_dict(torch.load(args.model_dir)["state_dict"])
            # unet_module.model.down_convs.requires_grad_(False)  # freeze encoder

        # Create Logger & Add Hparams
        logger = loggers.WandbLogger(save_dir=args.log_dir, name=args.log_name, project=project_name)
        hparams = {
            "net": args.net,
            "batch_size": args.batch_size,
            "sampling_mode": args.sampling_mode,
            "acceleration": args.acceleration,
            "center_fraction": args.center_fraction,
            "resize_size": args.resize_size,
            "resize_mode": args.resize_mode,

            "base_channels": args.base_channels,
            "level_num": args.level_num,
            "drop_prob": args.drop_prob,
            "leakyrelu_slope": args.leakyrelu_slope,
            "last_layer_with_act": args.last_layer_with_act,
            "lr": args.lr,
            "lr_step_size": args.lr_step_size,
            "lr_gamma": args.lr_gamma,
            "weight_decay": args.weight_decay,
            "max_epochs": args.max_epochs,
        }
        logger.log_hyperparams(hparams)

        # Create Traner
        trainer = pl.Trainer(accelerator='gpu',
                             devices="auto",
                             # strategy='ddp',
                             enable_progress_bar=False,
                             max_epochs=args.max_epochs,
                             logger=logger,
                             gradient_clip_algorithm="value",
                             gradient_clip_val=0.5)

        # Start Training
        trainer.fit(unet_module, datamodule=data_module)
    elif args.net == 'casnet':

        # Obtain Mask Function
        if args.sampling_mode == "RANDOM":
            mask_func = RandomMaskFunc(center_fraction=args.center_fraction,
                                       acceleration=args.acceleration)
        elif args.sampling_mode == "EQUISPACED":
            mask_func = EquiSpacedMaskFunc(center_fraction=args.center_fraction,
                                           acceleration=args.acceleration)
        # Obtain PRF Function
        prf_func = PrfFunc(prf_header=PrfHeader(
            B0=args.b0,
            gamma=args.gamma,
            alpha=args.alpha,
            TE=args.te,
        ))

        # Obtain Transforms
        train_transform = CasNetDataTransform(mask_func, data_format=args.data_format)
        val_transform = CasNetDataTransform(mask_func, data_format=args.data_format, use_random_seed=False)

        # Create Data Module
        data_module = FastmrtDataModule(root=args.data_dir,
                                        train_transform=train_transform,
                                        val_transform=val_transform,
                                        test_transform=val_transform,
                                        batch_size=args.batch_size)

        # Create RUnet Module
        casnet_module = CasNetModule(in_channels=args.in_channels,
                                     out_channels=args.out_channels,
                                     base_channels=args.base_channels,
                                     res_block_num=args.res_block_num,
                                     res_conv_ksize=args.res_conv_ksize,
                                     res_conv_num=args.res_conv_num,
                                     drop_prob=args.drop_prob,
                                     leakyrelu_slope=args.leakyrelu_slope,
                                     lr=args.lr,
                                     lr_step_size=args.lr_step_size,
                                     lr_gamma=args.lr_gamma,
                                     weight_decay=args.weight_decay,
                                     tmap_prf_func=prf_func,
                                     tmap_patch_rate=args.tmap_patch_rate,
                                     tmap_max_temp_thresh=args.tmap_max_temp_thresh,
                                     tmap_ablation_thresh=args.tmap_ablation_thresh,
                                     log_images_frame_idx=args.log_images_frame_idx,
                                     log_images_freq=args.log_images_freq)

        # Create Logger & Add Hparams
        logger = loggers.WandbLogger(save_dir=args.log_dir, name=args.log_name, project="CASNET")
        hparams = {
            "net": args.net,
            "batch_size": args.batch_size,
            "sampling_mode": args.sampling_mode,
            "acceleration": args.acceleration,
            "center_fraction": args.center_fraction,
            "resize_size": args.resize_size,
            "resize_mode": args.resize_mode,

            "base_channels": args.base_channels,
            "res_block_num": args.res_block_num,
            "res_conv_ksize": args.res_conv_ksize,
            "res_conv_num": args.res_conv_num,
            "drop_prob": args.drop_prob,
            "leakyrelu_slope": args.leakyrelu_slope,
            "lr": args.lr,
            "lr_step_size": args.lr_step_size,
            "lr_gamma": args.lr_gamma,
            "weight_decay": args.weight_decay,
            "max_epochs": args.max_epochs,
        }
        logger.log_hyperparams(hparams)

        # Create Traner
        trainer = pl.Trainer(gpus=[0],
                             enable_progress_bar=False,
                             max_epochs=args.max_epochs,
                             logger=logger)

        # Start Training
        trainer.fit(casnet_module, datamodule=data_module)
    elif args.net == 'rftnet':
        # Obtain Mask Function
        if args.sampling_mode == "RANDOM":
            mask_func = RandomMaskFunc(center_fraction=args.center_fraction,
                                       acceleration=args.acceleration)
        elif args.sampling_mode == "EQUISPACED":
            mask_func = EquiSpacedMaskFunc(center_fraction=args.center_fraction,
                                           acceleration=args.acceleration)
        # Obtain PRF Function
        prf_func = PrfFunc(prf_header=PrfHeader(
            B0=args.b0,
            gamma=args.gamma,
            alpha=args.alpha,
            TE=args.te,
        ))

        # Obtain Transforms
        train_transform = RFTNetDataTransform(mask_func, data_format=args.data_format)
        val_transform = RFTNetDataTransform(mask_func, data_format=args.data_format, use_random_seed=False)

        # Create Data Module
        data_module = FastmrtDataModule(root=args.data_dir,
                                        train_transform=train_transform,
                                        val_transform=val_transform,
                                        test_transform=val_transform,
                                        batch_size=args.batch_size)

        # Create RUnet Module
        unet_module = RFTNetModule(in_channels=args.in_channels,
                                 out_channels=args.out_channels,
                                 base_channels=args.base_channels,
                                 level_num=args.level_num,
                                 drop_prob=args.drop_prob,
                                 leakyrelu_slope=args.leakyrelu_slope,
                                 last_layer_with_act=args.last_layer_with_act,
                                 lr=args.lr,
                                 lr_step_size=args.lr_step_size,
                                 lr_gamma=args.lr_gamma,
                                 weight_decay=args.weight_decay,
                                 tmap_prf_func=prf_func,
                                 tmap_patch_rate=args.tmap_patch_rate,
                                 tmap_max_temp_thresh=args.tmap_max_temp_thresh,
                                 tmap_ablation_thresh=args.tmap_ablation_thresh,
                                 log_images_frame_idx=args.log_images_frame_idx,
                                 log_images_freq=args.log_images_freq)

        # Create Logger & Add Hparams
        logger = loggers.WandbLogger(save_dir=args.log_dir, name=args.log_name, project="RFTNET")
        hparams = {
            "net": args.net,
            "batch_size": args.batch_size,
            "sampling_mode": args.sampling_mode,
            "acceleration": args.acceleration,
            "center_fraction": args.center_fraction,
            "resize_size": args.resize_size,
            "resize_mode": args.resize_mode,

            "base_channels": args.base_channels,
            "level_num": args.level_num,
            "drop_prob": args.drop_prob,
            "leakyrelu_slope": args.leakyrelu_slope,
            "last_layer_with_act": args.last_layer_with_act,
            "lr": args.lr,
            "lr_step_size": args.lr_step_size,
            "lr_gamma": args.lr_gamma,
            "weight_decay": args.weight_decay,
            "max_epochs": args.max_epochs,
        }
        logger.log_hyperparams(hparams)

        # Create Traner
        trainer = pl.Trainer(gpus=[0],
                             enable_progress_bar=False,
                             max_epochs=args.max_epochs,
                             logger=logger)

        # Start Training
        trainer.fit(unet_module, datamodule=data_module)
    else:
        raise ValueError("``--net`` must be one of 'r-unet', 'casnet', rftnet, but {} was got.".format(args.net))

def seed_worker(worker_id):
    worker_seed = torch.initial_seed() % 2**32
    np.random.seed(worker_seed)
    random.seed(worker_seed)

if __name__ == "__main__":
    import random
    import os

    seed = 3407
    random.seed(seed)
    np.random.seed(seed)
    torch.manual_seed(seed)
    torch.cuda.manual_seed(seed)
    torch.cuda.manual_seed_all(seed)  # if you are using multi-GPU.
    # os.environ['PYTHONHASHSEED'] = str(seed)  # 为了禁止hash随机化，使得实验可复现
    os.environ['CUBLAS_WORKSPACE_CONFIG'] = ":4096:8"
    torch.backends.cudnn.benchmark = False
    torch.backends.cudnn.deterministic = True
    # torch.use_deterministic_algorithms(True)
    generator = torch.Generator()
    generator.manual_seed(seed)

    args = build_args()
    args.generator = generator
    args.work_init_fn = seed_worker

=======
import torch
torch.multiprocessing.set_sharing_strategy('file_system')
import torch.nn.functional as F
import numpy as np
import pytorch_lightning as pl
from pytorch_lightning import loggers
from argparse import ArgumentParser
import yaml
from cli import FastmrtCLI
from typing import NamedTuple
import copy

from fastmrt.data.dataset import SliceDataset
from fastmrt.data.mask import RandomMaskFunc, EquiSpacedMaskFunc, apply_mask
from fastmrt.data.transforms import (
    UNetDataTransform,
    CasNetDataTransform,
    RFTNetDataTransform,
    KDNetDataTransform,
    ComposeTransform,
)
from fastmrt.data.prf import PrfHeader, PrfFunc
from fastmrt.data.augs import AugsCollateFunction
from fastmrt.modules.data_module import FastmrtDataModule
from fastmrt.modules.unet_module import UNetModule
from fastmrt.modules.casnet_module import CasNetModule
from fastmrt.modules.rftnet_module import RFTNetModule
from fastmrt.modules.kdnet_module import KDNetModule
from fastmrt.models.runet import Unet
from fastmrt.pretrain.transforms import FastmrtPretrainTransform

# build args
def build_args():
    parser = ArgumentParser()

    # model choice & load dir config
    parser.add_argument('--net', type=str, required=False, default="r-unet",
                        help="(str request) One of 'r-unet', 'casnet', 'gannet', 'complexnet'")
    parser.add_argument('--stage', type=str, required=False, default="pre-train",
                        help="(str request) One of 'train', 'pre-train', 'fine-tune', 'test'")
    parser.add_argument('--gpus', type=int, required=False, default=[1, 0], nargs='+',
                        help="(int request) gpu(s) index")
    parser.add_argument('--dir_config', type=str, default='./configs/dir.yaml',
                        help="(str optional) the directory of config that saves other paths.")

    # load directory config
    with open(parser.parse_args().dir_config) as fconfig:
        dir_cfg = yaml.load(fconfig.read(), Loader=yaml.FullLoader)
    parser = FastmrtCLI.dir_cli(parser, dir_cfg)

    # load prf config
    with open(parser.parse_args().prf_config_dir) as fconfig:
        prf_cfg = yaml.load(fconfig.read(), Loader=yaml.FullLoader)
    parser = FastmrtCLI.prf_cli(parser, prf_cfg)

    # load net config (hypeparameters)
    if parser.parse_args().net == 'r-unet':
        with open(parser.parse_args().runet_config_dir) as fconfig:
            runet_cfg = yaml.load(fconfig.read(), Loader=yaml.FullLoader)
        parser = FastmrtCLI.runet_cli(parser, runet_cfg)
    elif parser.parse_args().net == 'casnet':
        with open(parser.parse_args().casnet_config_dir) as fconfig:
            casnet_cfg = yaml.load(fconfig.read(), Loader=yaml.FullLoader)
        parser = FastmrtCLI.casnet_cli(parser, casnet_cfg)
    elif parser.parse_args().net == 'rftnet':
        with open(parser.parse_args().rftnet_config_dir) as fconfig:
            rftnet_cfg = yaml.load(fconfig.read(), Loader=yaml.FullLoader)
        parser = FastmrtCLI.rftnet_cli(parser, rftnet_cfg)
    elif parser.parse_args().net == 'kdnet':
        with open(parser.parse_args().kdnet_config_dir) as fconfig:
            kdnet_cfg = yaml.load(fconfig.read(), Loader=yaml.FullLoader)
        parser = FastmrtCLI.kdnet_cli(parser, kdnet_cfg)

    return parser.parse_args()

def run_runet(args):

    gpus_num = len(args.gpus)
    # Obtain Mask Function
    if args.sampling_mode == "RANDOM":
        mask_func = RandomMaskFunc(center_fraction=args.center_fraction,
                                   acceleration=args.acceleration)
    elif args.sampling_mode == "EQUISPACED":
        mask_func = EquiSpacedMaskFunc(center_fraction=args.center_fraction,
                                       acceleration=args.acceleration)
    # Obtain PRF Function
    prf_func = PrfFunc(prf_header=PrfHeader(
        B0=args.b0,
        gamma=args.gamma,
        alpha=args.alpha,
        TE=args.te,
    ))

    # Obtain Transforms
    project_name = "AUGS"
    dataset_type = "2D"
    root = args.data_dir
    train_transform = UNetDataTransform(mask_func=mask_func,
                                        prf_func=prf_func,
                                        data_format=args.data_format,
                                        use_random_seed=True,
                                        resize_size=args.resize_size,
                                        resize_mode=args.resize_mode,
                                        fftshift_dim=(-2, -1))
    val_transform = UNetDataTransform(mask_func=mask_func,
                                      prf_func=prf_func,
                                      data_format=args.data_format,
                                      use_random_seed=False,
                                      resize_size=args.resize_size,
                                      resize_mode=args.resize_mode,
                                      fftshift_dim=(-2, -1))

    # define augs
    collate_fn = AugsCollateFunction(transforms=train_transform,
                                     ap_shuffle=args.ap_shuffle,
                                     union=args.union,
                                     objs=args.objs,
                                     ap_logic=args.ap_logic,
                                     augs_list=args.augs_list,
                                     compose_num=args.compose_num
                                     )
    if args.stage == 'pre-train':
        project_name = "PRETRAIN_RUNET"
        dataset_type = "PT"
        root = args.pt_data_dir
        train_transform = ComposeTransform([
            FastmrtPretrainTransform(simufocus_type=args.sf_type,
                                     use_random_seed=True,
                                     frame_num=args.sf_frame_num,
                                     cooling_time_rate=args.sf_cooling_time_rate,
                                     max_delta_temp=args.sf_max_delta_temp,
                                     ), train_transform])
        val_transform = ComposeTransform([
            FastmrtPretrainTransform(simufocus_type=args.sf_type,
                                     use_random_seed=True,
                                     frame_num=args.sf_frame_num,
                                     cooling_time_rate=args.sf_cooling_time_rate,
                                     max_delta_temp=args.sf_max_delta_temp,
                                     ), val_transform])

    # Create Data Module
    # args.batch_size *= gpus_num
    data_module = FastmrtDataModule(root=root,
                                    train_transform=train_transform,
                                    val_transform=val_transform,
                                    test_transform=val_transform,
                                    batch_size=args.batch_size,
                                    dataset_type=dataset_type,
                                    collate_fn=collate_fn)

    # Create RUnet Module
    # args.lr *= gpus_num
    unet_module = UNetModule(in_channels=args.in_channels,
                             out_channels=args.out_channels,
                             base_channels=args.base_channels,
                             level_num=args.level_num,
                             drop_prob=args.drop_prob,
                             leakyrelu_slope=args.leakyrelu_slope,
                             last_layer_with_act=args.last_layer_with_act,
                             lr=args.lr,
                             lr_step_size=args.lr_step_size,
                             lr_gamma=args.lr_gamma,
                             weight_decay=args.weight_decay,
                             tmap_prf_func=prf_func,
                             tmap_patch_rate=args.tmap_patch_rate,
                             tmap_max_temp_thresh=args.tmap_max_temp_thresh,
                             tmap_ablation_thresh=args.tmap_ablation_thresh,
                             log_images_frame_idx=args.log_images_frame_idx,
                             log_images_freq=args.log_images_freq)

    # Judge whether the stage is ``fine-tune``
    if args.stage == "fine-tune":
        unet_module.load_state_dict(torch.load(args.model_dir)["state_dict"])
        # unet_module.model.down_convs.modules()
        # unet_module.model.down_convs.requires_grad_(False)  # freeze encoder

    # Create Logger & Add Hparams
    logger = loggers.WandbLogger(save_dir=args.log_dir, name=args.log_name, project=project_name)
    hparams = {
        "net": args.net,
        "batch_size": args.batch_size,
        "sampling_mode": args.sampling_mode,
        "acceleration": args.acceleration,
        "center_fraction": args.center_fraction,
        "params": "%.2fM" % (sum([param.nelement() for param in unet_module.model.parameters()]) / 1e6),
        "base_channels": args.base_channels,
        "level_num": args.level_num,
        "drop_prob": args.drop_prob,
        "leakyrelu_slope": args.leakyrelu_slope,
        "last_layer_with_act": args.last_layer_with_act,
        "lr": args.lr,
        "lr_step_size": args.lr_step_size,
        "lr_gamma": args.lr_gamma,
        "weight_decay": args.weight_decay,
        "max_epochs": args.max_epochs,
        "augs-ap_shuffle": args.ap_shuffle,
        "augs-union": args.union,
        "augs-objs": args.objs,
        "augs-ap_logic": args.ap_logic,
        "augs-augs_list": args.augs_list,
        "augs-compose_num": args.compose_num,
    }
    logger.log_hyperparams(hparams)

    # Create Traner
    strategy = 'ddp' if gpus_num > 1 else None

    trainer = pl.Trainer(gpus=args.gpus,
                         strategy=strategy,
                         enable_progress_bar=False,
                         max_epochs=args.max_epochs,
                         logger=logger)

    # Start Training
    trainer.fit(unet_module, datamodule=data_module)

def run_casnet(args):
    # Obtain Mask Function
    if args.sampling_mode == "RANDOM":
        mask_func = RandomMaskFunc(center_fraction=args.center_fraction,
                                   acceleration=args.acceleration)
    elif args.sampling_mode == "EQUISPACED":
        mask_func = EquiSpacedMaskFunc(center_fraction=args.center_fraction,
                                       acceleration=args.acceleration)
    # Obtain PRF Function
    prf_func = PrfFunc(prf_header=PrfHeader(
        B0=args.b0,
        gamma=args.gamma,
        alpha=args.alpha,
        TE=args.te,
    ))

    # Obtain Transforms
    train_transform = CasNetDataTransform(mask_func, data_format=args.data_format)
    val_transform = CasNetDataTransform(mask_func, data_format=args.data_format, use_random_seed=False)

    # Create Data Module
    data_module = FastmrtDataModule(root=args.data_dir,
                                    train_transform=train_transform,
                                    val_transform=val_transform,
                                    test_transform=val_transform,
                                    batch_size=args.batch_size)

    # Create RUnet Module
    casnet_module = CasNetModule(in_channels=args.in_channels,
                                 out_channels=args.out_channels,
                                 base_channels=args.base_channels,
                                 res_block_num=args.res_block_num,
                                 res_conv_ksize=args.res_conv_ksize,
                                 res_conv_num=args.res_conv_num,
                                 drop_prob=args.drop_prob,
                                 leakyrelu_slope=args.leakyrelu_slope,
                                 lr=args.lr,
                                 lr_step_size=args.lr_step_size,
                                 lr_gamma=args.lr_gamma,
                                 weight_decay=args.weight_decay,
                                 tmap_prf_func=prf_func,
                                 tmap_patch_rate=args.tmap_patch_rate,
                                 tmap_max_temp_thresh=args.tmap_max_temp_thresh,
                                 tmap_ablation_thresh=args.tmap_ablation_thresh,
                                 log_images_frame_idx=args.log_images_frame_idx,
                                 log_images_freq=args.log_images_freq)

    # Create Logger & Add Hparams
    logger = loggers.WandbLogger(save_dir=args.log_dir, name=args.log_name, project="CASNET")
    hparams = {
        "net": args.net,
        "batch_size": args.batch_size,
        "sampling_mode": args.sampling_mode,
        "acceleration": args.acceleration,
        "center_fraction": args.center_fraction,
        "resize_size": args.resize_size,
        "resize_mode": args.resize_mode,

        "base_channels": args.base_channels,
        "res_block_num": args.res_block_num,
        "res_conv_ksize": args.res_conv_ksize,
        "res_conv_num": args.res_conv_num,
        "drop_prob": args.drop_prob,
        "leakyrelu_slope": args.leakyrelu_slope,
        "lr": args.lr,
        "lr_step_size": args.lr_step_size,
        "lr_gamma": args.lr_gamma,
        "weight_decay": args.weight_decay,
        "max_epochs": args.max_epochs,
    }
    logger.log_hyperparams(hparams)

    # Create Traner
    trainer = pl.Trainer(gpus=[0],
                         enable_progress_bar=False,
                         max_epochs=args.max_epochs,
                         logger=logger)

    # Start Training
    trainer.fit(casnet_module, datamodule=data_module)

def run_rftnet(args):
    # Obtain Mask Function
    if args.sampling_mode == "RANDOM":
        mask_func = RandomMaskFunc(center_fraction=args.center_fraction,
                                   acceleration=args.acceleration)
    elif args.sampling_mode == "EQUISPACED":
        mask_func = EquiSpacedMaskFunc(center_fraction=args.center_fraction,
                                       acceleration=args.acceleration)
    # Obtain PRF Function
    prf_func = PrfFunc(prf_header=PrfHeader(
        B0=args.b0,
        gamma=args.gamma,
        alpha=args.alpha,
        TE=args.te,
    ))

    # Obtain Transforms
    train_transform = RFTNetDataTransform(mask_func, data_format=args.data_format)
    val_transform = RFTNetDataTransform(mask_func, data_format=args.data_format, use_random_seed=False)

    # Create Data Module
    data_module = FastmrtDataModule(root=args.data_dir,
                                    train_transform=train_transform,
                                    val_transform=val_transform,
                                    test_transform=val_transform,
                                    batch_size=args.batch_size)

    # Create RUnet Module
    rft_module = RFTNetModule(in_channels=args.in_channels,
                              out_channels=args.out_channels,
                              base_channels=args.base_channels,
                              level_num=args.level_num,
                              drop_prob=args.drop_prob,
                              leakyrelu_slope=args.leakyrelu_slope,
                              last_layer_with_act=args.last_layer_with_act,
                              lr=args.lr,
                              lr_step_size=args.lr_step_size,
                              lr_gamma=args.lr_gamma,
                              weight_decay=args.weight_decay,
                              tmap_prf_func=prf_func,
                              tmap_patch_rate=args.tmap_patch_rate,
                              tmap_max_temp_thresh=args.tmap_max_temp_thresh,
                              tmap_ablation_thresh=args.tmap_ablation_thresh,
                              log_images_frame_idx=args.log_images_frame_idx,
                              log_images_freq=args.log_images_freq)

    # Create Logger & Add Hparams
    logger = loggers.WandbLogger(save_dir=args.log_dir, name=args.log_name, project="RFTNET")
    hparams = {
        "net": args.net,
        "batch_size": args.batch_size,
        "sampling_mode": args.sampling_mode,
        "acceleration": args.acceleration,
        "center_fraction": args.center_fraction,
        "resize_size": args.resize_size,
        "resize_mode": args.resize_mode,

        "base_channels": args.base_channels,
        "level_num": args.level_num,
        "drop_prob": args.drop_prob,
        "leakyrelu_slope": args.leakyrelu_slope,
        "last_layer_with_act": args.last_layer_with_act,
        "lr": args.lr,
        "lr_step_size": args.lr_step_size,
        "lr_gamma": args.lr_gamma,
        "weight_decay": args.weight_decay,
        "max_epochs": args.max_epochs,
    }
    logger.log_hyperparams(hparams)

    # Create Traner
    trainer = pl.Trainer(gpus=[0],
                         enable_progress_bar=False,
                         max_epochs=args.max_epochs,
                         logger=logger)

    # Start Training
    trainer.fit(rft_module, datamodule=data_module)

def run_kdnet(args):
    gpus_num = len(args.gpus)
    # Obtain Mask Function
    if args.sampling_mode == "RANDOM":
        mask_func_tea = RandomMaskFunc(center_fraction=args.center_fraction_tea,
                                       acceleration=args.acceleration_tea)
        mask_func_stu = RandomMaskFunc(center_fraction=args.center_fraction_stu,
                                       acceleration=args.acceleration_stu)
    elif args.sampling_mode == "EQUISPACED":
        mask_func_tea = EquiSpacedMaskFunc(center_fraction=args.center_fraction_tea,
                                           acceleration=args.acceleration_tea)
        mask_func_stu = EquiSpacedMaskFunc(center_fraction=args.center_fraction_stu,
                                           acceleration=args.acceleration_stu)
    # Obtain PRF Function
    prf_func = PrfFunc(prf_header=PrfHeader(
        B0=args.b0,
        gamma=args.gamma,
        alpha=args.alpha,
        TE=args.te,
    ))

    # Obtain Transforms
    project_name = "KD"
    dataset_type = "2D"
    root = args.data_dir
    train_transform = KDNetDataTransform(mask_func_tea=mask_func_tea,
                                         mask_func_stu=mask_func_stu,
                                         prf_func=prf_func,
                                         data_format=args.data_format,
                                         use_random_seed=True,
                                         fftshift_dim=(-2, -1))
    val_transform = KDNetDataTransform(mask_func_tea=mask_func_tea,
                                       mask_func_stu=mask_func_stu,
                                       prf_func=prf_func,
                                       data_format=args.data_format,
                                       use_random_seed=False,
                                       fftshift_dim=(-2, -1))

    # define augs
    collate_fn = AugsCollateFunction(transforms=train_transform,
                                     ap_shuffle=args.ap_shuffle,
                                     union=args.union,
                                     objs=args.objs,
                                     ap_logic=args.ap_logic,
                                     augs_list=args.augs_list,
                                     compose_num=args.compose_num
                                     )
    if args.stage == 'pre-train':
        project_name = "PRETRAIN_RUNET"
        dataset_type = "PT"
        root = args.pt_data_dir
        train_transform = ComposeTransform([
            FastmrtPretrainTransform(simufocus_type=args.sf_type,
                                     use_random_seed=True,
                                     frame_num=args.sf_frame_num,
                                     cooling_time_rate=args.sf_cooling_time_rate,
                                     max_delta_temp=args.sf_max_delta_temp,
                                     ), train_transform])
        val_transform = ComposeTransform([
            FastmrtPretrainTransform(simufocus_type=args.sf_type,
                                     use_random_seed=True,
                                     frame_num=args.sf_frame_num,
                                     cooling_time_rate=args.sf_cooling_time_rate,
                                     max_delta_temp=args.sf_max_delta_temp,
                                     ), val_transform])

    # Create Data Module
    data_module = FastmrtDataModule(root=root,
                                    train_transform=train_transform,
                                    val_transform=val_transform,
                                    test_transform=val_transform,
                                    batch_size=args.batch_size * gpus_num,
                                    dataset_type=dataset_type,
                                    collate_fn=collate_fn)

    # Create teacher and student model
    tea_net = Unet(in_channels=args.in_channels,
                   out_channels=args.out_channels,
                   base_channels=args.base_channels_tea,
                   level_num=args.level_num_tea,
                   drop_prob=args.drop_prob_tea,
                   leakyrelu_slope=args.leakyrelu_slope_tea,
                   last_layer_with_act=args.last_layer_with_act_tea)
    stu_net = Unet(in_channels=args.in_channels,
                   out_channels=args.out_channels,
                   base_channels=args.base_channels_stu,
                   level_num=args.level_num_stu,
                   drop_prob=args.drop_prob_stu,
                   leakyrelu_slope=args.leakyrelu_slope_stu,
                   last_layer_with_act=args.last_layer_with_act_stu)

    # Create RUnet Module
    kdnet_module = KDNetModule(tea_net=tea_net,
                               stu_net=stu_net,
                               use_ema=args.use_ema,
                               soft_label_weight=args.soft_label_weight,
                               lr_tea=args.lr_tea,
                               lr_stu=args.lr_stu,
                               weight_decay_tea=args.weight_decay_tea,
                               weight_decay_stu=args.weight_decay_stu,
                               tmap_prf_func=prf_func,
                               tmap_patch_rate=args.tmap_patch_rate,
                               tmap_max_temp_thresh=args.tmap_max_temp_thresh,
                               tmap_ablation_thresh=args.tmap_ablation_thresh,
                               log_images_frame_idx=args.log_images_frame_idx,
                               log_images_freq=args.log_images_freq)

    # Judge whether the stage is ``fine-tune``
    if args.stage == "fine-tune":
        kdnet_module.load_state_dict(torch.load(args.model_dir)["state_dict"])
        # kdnet_module.model.down_convs.modules()
        # kdnet_module.model.down_convs.requires_grad_(False)  # freeze encoder

    # Create Logger & Add Hparams
    logger = loggers.WandbLogger(save_dir=args.log_dir, name=args.log_name, project=project_name)
    hparams = {
        "net_tea": tea_net._get_name(),
        "net_stu": stu_net._get_name(),
        "batch_size": args.batch_size,
        "sampling_mode": args.sampling_mode,
        "acceleration_tea": args.acceleration_tea,
        "acceleration_stu": args.acceleration_stu,
        "center_fraction_tea": args.center_fraction_tea,
        "center_fraction_stu": args.center_fraction_stu,
        "params_tea": "%.2fM" % (sum([param.nelement() for param in tea_net.parameters()]) / 1e6),
        "params_stu": "%.2fM" % (sum([param.nelement() for param in stu_net.parameters()]) / 1e6),
        "base_channels_tea": args.base_channels_tea,
        "base_channels_stu": args.base_channels_stu,
        "level_num_tea": args.level_num_tea,
        "level_num_stu": args.level_num_stu,
        "drop_prob_tea": args.drop_prob_tea,
        "drop_prob_stu": args.drop_prob_stu,
        "leakyrelu_slope_tea": args.leakyrelu_slope_tea,
        "leakyrelu_slope_stu": args.leakyrelu_slope_stu,
        "last_layer_with_act_tea": args.last_layer_with_act_tea,
        "last_layer_with_act_stu": args.last_layer_with_act_stu,
        "lr_tea": args.lr_tea,
        "lr_stu": args.lr_stu,
        "weight_decay_tea": args.weight_decay_tea,
        "weight_decay_stu": args.weight_decay_stu,
        "max_epochs": args.max_epochs,
        "soft_label_weight": args.soft_label_weight,
        "augs-ap_shuffle": args.ap_shuffle,
        "augs-union": args.union,
        "augs-objs": args.objs,
        "augs-ap_logic": args.ap_logic,
        "augs-augs_list": args.augs_list,
        "augs-compose_num": args.compose_num,
    }
    logger.log_hyperparams(hparams)

    # Create Traner
    strategy = 'ddp' if gpus_num > 1 else None

    trainer = pl.Trainer(gpus=args.gpus,
                         strategy=strategy,
                         enable_progress_bar=False,
                         max_epochs=args.max_epochs,
                         logger=logger)

    # Start Training
    trainer.fit(kdnet_module, datamodule=data_module)

def run(args):

    if args.net == 'r-unet':
        run_runet(args)
    elif args.net == 'casnet':
        run_casnet(args)
    elif args.net == 'rftnet':
        run_rftnet(args)
    elif args.net == 'kdnet':
        run_kdnet(args)
    else:
        raise ValueError("``--net`` must be one of 'r-unet', 'casnet', rftnet, but {} was got.".format(args.net))



if __name__ == "__main__":
    import random
    import os
    seed = 3407
    random.seed(seed)
    os.environ['PYTHONHASHSEED'] = str(seed)  # 为了禁止hash随机化，使得实验可复现
    np.random.seed(seed)
    torch.manual_seed(seed)
    torch.cuda.manual_seed(seed)
    torch.cuda.manual_seed_all(seed)  # if you are using multi-GPU.
    torch.backends.cudnn.benchmark = False
    torch.backends.cudnn.deterministic = True

    args = build_args()
>>>>>>> dd1f3f99
    run(args)<|MERGE_RESOLUTION|>--- conflicted
+++ resolved
@@ -1,5 +1,5 @@
-<<<<<<< HEAD
 import torch
+torch.multiprocessing.set_sharing_strategy('file_system')
 import torch.nn.functional as F
 import numpy as np
 import pytorch_lightning as pl
@@ -8,30 +8,39 @@
 import yaml
 from cli import FastmrtCLI
 from typing import NamedTuple
+import copy
 
 from fastmrt.data.dataset import SliceDataset
 from fastmrt.data.mask import RandomMaskFunc, EquiSpacedMaskFunc, apply_mask
-from fastmrt.data.transforms import UNetDataTransform, CasNetDataTransform, RFTNetDataTransform
+from fastmrt.data.transforms import (
+    UNetDataTransform,
+    CasNetDataTransform,
+    RFTNetDataTransform,
+    KDNetDataTransform,
+    ComposeTransform,
+)
 from fastmrt.data.prf import PrfHeader, PrfFunc
+from fastmrt.data.augs import AugsCollateFunction
 from fastmrt.modules.data_module import FastmrtDataModule
 from fastmrt.modules.unet_module import UNetModule
 from fastmrt.modules.cunet_module import CUNetModule
 from fastmrt.modules.casnet_module import CasNetModule
 from fastmrt.modules.rftnet_module import RFTNetModule
+from fastmrt.modules.kdnet_module import KDNetModule
 from fastmrt.models.runet import Unet
 from fastmrt.pretrain.transforms import FastmrtPretrainTransform
-import wandb
-
 
 # build args
 def build_args():
     parser = ArgumentParser()
 
     # model choice & load dir config
-    parser.add_argument('--net', type=str, required=False, default='c-unet',
+    parser.add_argument('--net', type=str, required=False, default="r-unet",
                         help="(str request) One of 'r-unet', 'casnet', 'gannet', 'complexnet'")
-    parser.add_argument('--stage', type=str, required=False, default='train',
+    parser.add_argument('--stage', type=str, required=False, default="pre-train",
                         help="(str request) One of 'train', 'pre-train', 'fine-tune', 'test'")
+    parser.add_argument('--gpus', type=int, required=False, default=[1, 0], nargs='+',
+                        help="(int request) gpu(s) index")
     parser.add_argument('--dir_config', type=str, default='./configs/dir.yaml',
                         help="(str optional) the directory of config that saves other paths.")
 
@@ -62,150 +71,157 @@
         with open(parser.parse_args().rftnet_config_dir) as fconfig:
             rftnet_cfg = yaml.load(fconfig.read(), Loader=yaml.FullLoader)
         parser = FastmrtCLI.rftnet_cli(parser, rftnet_cfg)
+    elif parser.parse_args().net == 'kdnet':
+        with open(parser.parse_args().kdnet_config_dir) as fconfig:
+            kdnet_cfg = yaml.load(fconfig.read(), Loader=yaml.FullLoader)
+        parser = FastmrtCLI.kdnet_cli(parser, kdnet_cfg)
 
     return parser.parse_args()
 
-def run(args):
-
-    if args.net == 'r-unet':
-
-        # Obtain Mask Function
-        if args.sampling_mode == "RANDOM":
-            mask_func = RandomMaskFunc(center_fraction=args.center_fraction,
+def run_runet(args):
+
+    gpus_num = len(args.gpus)
+    # Obtain Mask Function
+    if args.sampling_mode == "RANDOM":
+        mask_func = RandomMaskFunc(center_fraction=args.center_fraction,
+                                   acceleration=args.acceleration)
+    elif args.sampling_mode == "EQUISPACED":
+        mask_func = EquiSpacedMaskFunc(center_fraction=args.center_fraction,
                                        acceleration=args.acceleration)
-        elif args.sampling_mode == "EQUISPACED":
-            mask_func = EquiSpacedMaskFunc(center_fraction=args.center_fraction,
-                                           acceleration=args.acceleration)
-        # Obtain PRF Function
-        prf_func = PrfFunc(prf_header=PrfHeader(
-            B0=args.b0,
-            gamma=args.gamma,
-            alpha=args.alpha,
-            TE=args.te,
-        ))
-
-        # Obtain Transforms
-        if args.stage == 'train' or args.stage == 'fine-tune':
-            project_name = "RUNET"
-            dataset_type = "2D"
-            root = args.data_dir
-            train_transform = UNetDataTransform(mask_func=mask_func,
-                                                prf_func=prf_func,
-                                                data_format=args.data_format,
-                                                use_random_seed=True,
-                                                resize_size=args.resize_size,
-                                                resize_mode=args.resize_mode,
-                                                fftshift_dim=-2)
-            val_transform = UNetDataTransform(mask_func=mask_func,
-                                              prf_func=prf_func,
-                                              data_format=args.data_format,
-                                              use_random_seed=False,
-                                              resize_size=args.resize_size,
-                                              resize_mode=args.resize_mode,
-                                              fftshift_dim=-2)
-        elif args.stage == 'pre-train':
-            project_name = "PRETRAIN_RUNET"
-            dataset_type = "PT"
-            root = args.pt_data_dir
-            train_transform = FastmrtPretrainTransform(mask_func=mask_func,
-                                                       prf_func=prf_func,
-                                                       data_format=args.data_format,
-                                                       use_random_seed=True,
-                                                       resize_size=args.resize_size,
-                                                       resize_mode=args.resize_mode,
-                                                       fftshift_dim=(-2, -1),
-                                                       simufocus_type=args.sf_type,
-                                                       net=args.net,
-                                                       frame_num=args.sf_frame_num,
-                                                       cooling_time_rate=args.sf_cooling_time_rate,
-                                                       center_crop_size=args.sf_center_crop_size,
-                                                       random_crop_size=args.sf_random_crop_size,
-                                                       max_delta_temp=args.sf_max_delta_temp,
-                                                       )
-            val_transform = FastmrtPretrainTransform(mask_func=mask_func,
-                                                     prf_func=prf_func,
-                                                     data_format=args.data_format,
-                                                     use_random_seed=False,
-                                                     resize_size=args.resize_size,
-                                                     resize_mode=args.resize_mode,
-                                                     fftshift_dim=(-2, -1),
-                                                     simufocus_type=args.sf_type,
-                                                     net=args.net,
-                                                     frame_num=args.sf_frame_num,
-                                                     cooling_time_rate=args.sf_cooling_time_rate,
-                                                     center_crop_size=args.sf_center_crop_size,
-                                                     random_crop_size=args.sf_random_crop_size,
-                                                     max_delta_temp=args.sf_max_delta_temp,
-                                                     )
-
-        # Create Data Module
-        data_module = FastmrtDataModule(root=root,
-                                        train_transform=train_transform,
-                                        val_transform=val_transform,
-                                        test_transform=val_transform,
-                                        batch_size=args.batch_size,
-                                        dataset_type=dataset_type)
-
-        # Create RUnet Module
-        unet_module = UNetModule(in_channels=args.in_channels,
-                                 out_channels=args.out_channels,
-                                 base_channels=args.base_channels,
-                                 level_num=args.level_num,
-                                 drop_prob=args.drop_prob,
-                                 leakyrelu_slope=args.leakyrelu_slope,
-                                 last_layer_with_act=args.last_layer_with_act,
-                                 lr=args.lr,
-                                 lr_step_size=args.lr_step_size,
-                                 lr_gamma=args.lr_gamma,
-                                 weight_decay=args.weight_decay,
-                                 tmap_prf_func=prf_func,
-                                 tmap_patch_rate=args.tmap_patch_rate,
-                                 tmap_max_temp_thresh=args.tmap_max_temp_thresh,
-                                 tmap_ablation_thresh=args.tmap_ablation_thresh,
-                                 log_images_frame_idx=args.log_images_frame_idx,
-                                 log_images_freq=args.log_images_freq)
-
-        # Judge whether the stage is ``fine-tune``
-        if args.stage == "fine-tune":
-            unet_module.load_state_dict(torch.load(args.model_dir)["state_dict"])
-            # unet_module.model.down_convs.requires_grad_(False)  # freeze encoder
-
-        # Create Logger & Add Hparams
-        logger = loggers.WandbLogger(save_dir=args.log_dir, name=args.log_name, project=project_name)
-        hparams = {
-            "net": args.net,
-            "batch_size": args.batch_size,
-            "sampling_mode": args.sampling_mode,
-            "acceleration": args.acceleration,
-            "center_fraction": args.center_fraction,
-            "resize_size": args.resize_size,
-            "resize_mode": args.resize_mode,
-
-            "base_channels": args.base_channels,
-            "level_num": args.level_num,
-            "drop_prob": args.drop_prob,
-            "leakyrelu_slope": args.leakyrelu_slope,
-            "last_layer_with_act": args.last_layer_with_act,
-            "lr": args.lr,
-            "lr_step_size": args.lr_step_size,
-            "lr_gamma": args.lr_gamma,
-            "weight_decay": args.weight_decay,
-            "max_epochs": args.max_epochs,
-        }
-        logger.log_hyperparams(hparams)
-
-        # Create Traner
-        trainer = pl.Trainer(gpus=0,
-                             # strategy='ddp',
-                             enable_progress_bar=False,
-                             max_epochs=args.max_epochs,
-                             logger=logger)
-
-        # Start Training
-        trainer.fit(unet_module, datamodule=data_module)
-    if args.net == 'c-unet':
-
-        # Obtain Mask Function
+    # Obtain PRF Function
+    prf_func = PrfFunc(prf_header=PrfHeader(
+        B0=args.b0,
+        gamma=args.gamma,
+        alpha=args.alpha,
+        TE=args.te,
+    ))
+
+    # Obtain Transforms
+    project_name = "AUGS"
+    dataset_type = "2D"
+    root = args.data_dir
+    train_transform = UNetDataTransform(mask_func=mask_func,
+                                        prf_func=prf_func,
+                                        data_format=args.data_format,
+                                        use_random_seed=True,
+                                        resize_size=args.resize_size,
+                                        resize_mode=args.resize_mode,
+                                        fftshift_dim=(-2, -1))
+    val_transform = UNetDataTransform(mask_func=mask_func,
+                                      prf_func=prf_func,
+                                      data_format=args.data_format,
+                                      use_random_seed=False,
+                                      resize_size=args.resize_size,
+                                      resize_mode=args.resize_mode,
+                                      fftshift_dim=(-2, -1))
+
+    # define augs
+    collate_fn = AugsCollateFunction(transforms=train_transform,
+                                     ap_shuffle=args.ap_shuffle,
+                                     union=args.union,
+                                     objs=args.objs,
+                                     ap_logic=args.ap_logic,
+                                     augs_list=args.augs_list,
+                                     compose_num=args.compose_num
+                                     )
+    if args.stage == 'pre-train':
+        project_name = "PRETRAIN_RUNET"
+        dataset_type = "PT"
+        root = args.pt_data_dir
+        train_transform = ComposeTransform([
+            FastmrtPretrainTransform(simufocus_type=args.sf_type,
+                                     use_random_seed=True,
+                                     frame_num=args.sf_frame_num,
+                                     cooling_time_rate=args.sf_cooling_time_rate,
+                                     max_delta_temp=args.sf_max_delta_temp,
+                                     ), train_transform])
+        val_transform = ComposeTransform([
+            FastmrtPretrainTransform(simufocus_type=args.sf_type,
+                                     use_random_seed=True,
+                                     frame_num=args.sf_frame_num,
+                                     cooling_time_rate=args.sf_cooling_time_rate,
+                                     max_delta_temp=args.sf_max_delta_temp,
+                                     ), val_transform])
+
+    # Create Data Module
+    # args.batch_size *= gpus_num
+    data_module = FastmrtDataModule(root=root,
+                                    train_transform=train_transform,
+                                    val_transform=val_transform,
+                                    test_transform=val_transform,
+                                    batch_size=args.batch_size,
+                                    dataset_type=dataset_type,
+                                    collate_fn=collate_fn)
+
+    # Create RUnet Module
+    # args.lr *= gpus_num
+    unet_module = UNetModule(in_channels=args.in_channels,
+                             out_channels=args.out_channels,
+                             base_channels=args.base_channels,
+                             level_num=args.level_num,
+                             drop_prob=args.drop_prob,
+                             leakyrelu_slope=args.leakyrelu_slope,
+                             last_layer_with_act=args.last_layer_with_act,
+                             lr=args.lr,
+                             lr_step_size=args.lr_step_size,
+                             lr_gamma=args.lr_gamma,
+                             weight_decay=args.weight_decay,
+                             tmap_prf_func=prf_func,
+                             tmap_patch_rate=args.tmap_patch_rate,
+                             tmap_max_temp_thresh=args.tmap_max_temp_thresh,
+                             tmap_ablation_thresh=args.tmap_ablation_thresh,
+                             log_images_frame_idx=args.log_images_frame_idx,
+                             log_images_freq=args.log_images_freq)
+
+    # Judge whether the stage is ``fine-tune``
+    if args.stage == "fine-tune":
+        unet_module.load_state_dict(torch.load(args.model_dir)["state_dict"])
+        # unet_module.model.down_convs.modules()
+        # unet_module.model.down_convs.requires_grad_(False)  # freeze encoder
+
+    # Create Logger & Add Hparams
+    logger = loggers.WandbLogger(save_dir=args.log_dir, name=args.log_name, project=project_name)
+    hparams = {
+        "net": args.net,
+        "batch_size": args.batch_size,
+        "sampling_mode": args.sampling_mode,
+        "acceleration": args.acceleration,
+        "center_fraction": args.center_fraction,
+        "params": "%.2fM" % (sum([param.nelement() for param in unet_module.model.parameters()]) / 1e6),
+        "base_channels": args.base_channels,
+        "level_num": args.level_num,
+        "drop_prob": args.drop_prob,
+        "leakyrelu_slope": args.leakyrelu_slope,
+        "last_layer_with_act": args.last_layer_with_act,
+        "lr": args.lr,
+        "lr_step_size": args.lr_step_size,
+        "lr_gamma": args.lr_gamma,
+        "weight_decay": args.weight_decay,
+        "max_epochs": args.max_epochs,
+        "augs-ap_shuffle": args.ap_shuffle,
+        "augs-union": args.union,
+        "augs-objs": args.objs,
+        "augs-ap_logic": args.ap_logic,
+        "augs-augs_list": args.augs_list,
+        "augs-compose_num": args.compose_num,
+    }
+    logger.log_hyperparams(hparams)
+
+    # Create Traner
+    strategy = 'ddp' if gpus_num > 1 else None
+
+    trainer = pl.Trainer(gpus=args.gpus,
+                         strategy=strategy,
+                         enable_progress_bar=False,
+                         max_epochs=args.max_epochs,
+                         logger=logger)
+
+    # Start Training
+    trainer.fit(unet_module, datamodule=data_module)
+
+def run_cunet(args):
+
+    # Obtain Mask Function
         if args.sampling_mode == "RANDOM":
             mask_func = RandomMaskFunc(center_fraction=args.center_fraction,
                                        acceleration=args.acceleration)
@@ -344,411 +360,6 @@
 
         # Start Training
         trainer.fit(unet_module, datamodule=data_module)
-    elif args.net == 'casnet':
-
-        # Obtain Mask Function
-        if args.sampling_mode == "RANDOM":
-            mask_func = RandomMaskFunc(center_fraction=args.center_fraction,
-                                       acceleration=args.acceleration)
-        elif args.sampling_mode == "EQUISPACED":
-            mask_func = EquiSpacedMaskFunc(center_fraction=args.center_fraction,
-                                           acceleration=args.acceleration)
-        # Obtain PRF Function
-        prf_func = PrfFunc(prf_header=PrfHeader(
-            B0=args.b0,
-            gamma=args.gamma,
-            alpha=args.alpha,
-            TE=args.te,
-        ))
-
-        # Obtain Transforms
-        train_transform = CasNetDataTransform(mask_func, data_format=args.data_format)
-        val_transform = CasNetDataTransform(mask_func, data_format=args.data_format, use_random_seed=False)
-
-        # Create Data Module
-        data_module = FastmrtDataModule(root=args.data_dir,
-                                        train_transform=train_transform,
-                                        val_transform=val_transform,
-                                        test_transform=val_transform,
-                                        batch_size=args.batch_size)
-
-        # Create RUnet Module
-        casnet_module = CasNetModule(in_channels=args.in_channels,
-                                     out_channels=args.out_channels,
-                                     base_channels=args.base_channels,
-                                     res_block_num=args.res_block_num,
-                                     res_conv_ksize=args.res_conv_ksize,
-                                     res_conv_num=args.res_conv_num,
-                                     drop_prob=args.drop_prob,
-                                     leakyrelu_slope=args.leakyrelu_slope,
-                                     lr=args.lr,
-                                     lr_step_size=args.lr_step_size,
-                                     lr_gamma=args.lr_gamma,
-                                     weight_decay=args.weight_decay,
-                                     tmap_prf_func=prf_func,
-                                     tmap_patch_rate=args.tmap_patch_rate,
-                                     tmap_max_temp_thresh=args.tmap_max_temp_thresh,
-                                     tmap_ablation_thresh=args.tmap_ablation_thresh,
-                                     log_images_frame_idx=args.log_images_frame_idx,
-                                     log_images_freq=args.log_images_freq)
-
-        # Create Logger & Add Hparams
-        logger = loggers.WandbLogger(save_dir=args.log_dir, name=args.log_name, project="CASNET")
-        hparams = {
-            "net": args.net,
-            "batch_size": args.batch_size,
-            "sampling_mode": args.sampling_mode,
-            "acceleration": args.acceleration,
-            "center_fraction": args.center_fraction,
-            "resize_size": args.resize_size,
-            "resize_mode": args.resize_mode,
-
-            "base_channels": args.base_channels,
-            "res_block_num": args.res_block_num,
-            "res_conv_ksize": args.res_conv_ksize,
-            "res_conv_num": args.res_conv_num,
-            "drop_prob": args.drop_prob,
-            "leakyrelu_slope": args.leakyrelu_slope,
-            "lr": args.lr,
-            "lr_step_size": args.lr_step_size,
-            "lr_gamma": args.lr_gamma,
-            "weight_decay": args.weight_decay,
-            "max_epochs": args.max_epochs,
-        }
-        logger.log_hyperparams(hparams)
-
-        # Create Traner
-        trainer = pl.Trainer(gpus=[0],
-                             enable_progress_bar=False,
-                             max_epochs=args.max_epochs,
-                             logger=logger)
-
-        # Start Training
-        trainer.fit(casnet_module, datamodule=data_module)
-    elif args.net == 'rftnet':
-        # Obtain Mask Function
-        if args.sampling_mode == "RANDOM":
-            mask_func = RandomMaskFunc(center_fraction=args.center_fraction,
-                                       acceleration=args.acceleration)
-        elif args.sampling_mode == "EQUISPACED":
-            mask_func = EquiSpacedMaskFunc(center_fraction=args.center_fraction,
-                                           acceleration=args.acceleration)
-        # Obtain PRF Function
-        prf_func = PrfFunc(prf_header=PrfHeader(
-            B0=args.b0,
-            gamma=args.gamma,
-            alpha=args.alpha,
-            TE=args.te,
-        ))
-
-        # Obtain Transforms
-        train_transform = RFTNetDataTransform(mask_func, data_format=args.data_format)
-        val_transform = RFTNetDataTransform(mask_func, data_format=args.data_format, use_random_seed=False)
-
-        # Create Data Module
-        data_module = FastmrtDataModule(root=args.data_dir,
-                                        train_transform=train_transform,
-                                        val_transform=val_transform,
-                                        test_transform=val_transform,
-                                        batch_size=args.batch_size)
-
-        # Create RUnet Module
-        unet_module = RFTNetModule(in_channels=args.in_channels,
-                                 out_channels=args.out_channels,
-                                 base_channels=args.base_channels,
-                                 level_num=args.level_num,
-                                 drop_prob=args.drop_prob,
-                                 leakyrelu_slope=args.leakyrelu_slope,
-                                 last_layer_with_act=args.last_layer_with_act,
-                                 lr=args.lr,
-                                 lr_step_size=args.lr_step_size,
-                                 lr_gamma=args.lr_gamma,
-                                 weight_decay=args.weight_decay,
-                                 tmap_prf_func=prf_func,
-                                 tmap_patch_rate=args.tmap_patch_rate,
-                                 tmap_max_temp_thresh=args.tmap_max_temp_thresh,
-                                 tmap_ablation_thresh=args.tmap_ablation_thresh,
-                                 log_images_frame_idx=args.log_images_frame_idx,
-                                 log_images_freq=args.log_images_freq)
-
-        # Create Logger & Add Hparams
-        logger = loggers.WandbLogger(save_dir=args.log_dir, name=args.log_name, project="RFTNET")
-        hparams = {
-            "net": args.net,
-            "batch_size": args.batch_size,
-            "sampling_mode": args.sampling_mode,
-            "acceleration": args.acceleration,
-            "center_fraction": args.center_fraction,
-            "resize_size": args.resize_size,
-            "resize_mode": args.resize_mode,
-
-            "base_channels": args.base_channels,
-            "level_num": args.level_num,
-            "drop_prob": args.drop_prob,
-            "leakyrelu_slope": args.leakyrelu_slope,
-            "last_layer_with_act": args.last_layer_with_act,
-            "lr": args.lr,
-            "lr_step_size": args.lr_step_size,
-            "lr_gamma": args.lr_gamma,
-            "weight_decay": args.weight_decay,
-            "max_epochs": args.max_epochs,
-        }
-        logger.log_hyperparams(hparams)
-
-        # Create Traner
-        trainer = pl.Trainer(gpus=[0],
-                             enable_progress_bar=False,
-                             max_epochs=args.max_epochs,
-                             logger=logger)
-
-        # Start Training
-        trainer.fit(unet_module, datamodule=data_module)
-    else:
-        raise ValueError("``--net`` must be one of 'r-unet', 'casnet', rftnet, but {} was got.".format(args.net))
-
-def seed_worker(worker_id):
-    worker_seed = torch.initial_seed() % 2**32
-    np.random.seed(worker_seed)
-    random.seed(worker_seed)
-
-if __name__ == "__main__":
-    import random
-    import os
-
-    seed = 3407
-    random.seed(seed)
-    np.random.seed(seed)
-    torch.manual_seed(seed)
-    torch.cuda.manual_seed(seed)
-    torch.cuda.manual_seed_all(seed)  # if you are using multi-GPU.
-    # os.environ['PYTHONHASHSEED'] = str(seed)  # 为了禁止hash随机化，使得实验可复现
-    os.environ['CUBLAS_WORKSPACE_CONFIG'] = ":4096:8"
-    torch.backends.cudnn.benchmark = False
-    torch.backends.cudnn.deterministic = True
-    # torch.use_deterministic_algorithms(True)
-    generator = torch.Generator()
-    generator.manual_seed(seed)
-
-    args = build_args()
-    args.generator = generator
-    args.work_init_fn = seed_worker
-
-=======
-import torch
-torch.multiprocessing.set_sharing_strategy('file_system')
-import torch.nn.functional as F
-import numpy as np
-import pytorch_lightning as pl
-from pytorch_lightning import loggers
-from argparse import ArgumentParser
-import yaml
-from cli import FastmrtCLI
-from typing import NamedTuple
-import copy
-
-from fastmrt.data.dataset import SliceDataset
-from fastmrt.data.mask import RandomMaskFunc, EquiSpacedMaskFunc, apply_mask
-from fastmrt.data.transforms import (
-    UNetDataTransform,
-    CasNetDataTransform,
-    RFTNetDataTransform,
-    KDNetDataTransform,
-    ComposeTransform,
-)
-from fastmrt.data.prf import PrfHeader, PrfFunc
-from fastmrt.data.augs import AugsCollateFunction
-from fastmrt.modules.data_module import FastmrtDataModule
-from fastmrt.modules.unet_module import UNetModule
-from fastmrt.modules.casnet_module import CasNetModule
-from fastmrt.modules.rftnet_module import RFTNetModule
-from fastmrt.modules.kdnet_module import KDNetModule
-from fastmrt.models.runet import Unet
-from fastmrt.pretrain.transforms import FastmrtPretrainTransform
-
-# build args
-def build_args():
-    parser = ArgumentParser()
-
-    # model choice & load dir config
-    parser.add_argument('--net', type=str, required=False, default="r-unet",
-                        help="(str request) One of 'r-unet', 'casnet', 'gannet', 'complexnet'")
-    parser.add_argument('--stage', type=str, required=False, default="pre-train",
-                        help="(str request) One of 'train', 'pre-train', 'fine-tune', 'test'")
-    parser.add_argument('--gpus', type=int, required=False, default=[1, 0], nargs='+',
-                        help="(int request) gpu(s) index")
-    parser.add_argument('--dir_config', type=str, default='./configs/dir.yaml',
-                        help="(str optional) the directory of config that saves other paths.")
-
-    # load directory config
-    with open(parser.parse_args().dir_config) as fconfig:
-        dir_cfg = yaml.load(fconfig.read(), Loader=yaml.FullLoader)
-    parser = FastmrtCLI.dir_cli(parser, dir_cfg)
-
-    # load prf config
-    with open(parser.parse_args().prf_config_dir) as fconfig:
-        prf_cfg = yaml.load(fconfig.read(), Loader=yaml.FullLoader)
-    parser = FastmrtCLI.prf_cli(parser, prf_cfg)
-
-    # load net config (hypeparameters)
-    if parser.parse_args().net == 'r-unet':
-        with open(parser.parse_args().runet_config_dir) as fconfig:
-            runet_cfg = yaml.load(fconfig.read(), Loader=yaml.FullLoader)
-        parser = FastmrtCLI.runet_cli(parser, runet_cfg)
-    elif parser.parse_args().net == 'casnet':
-        with open(parser.parse_args().casnet_config_dir) as fconfig:
-            casnet_cfg = yaml.load(fconfig.read(), Loader=yaml.FullLoader)
-        parser = FastmrtCLI.casnet_cli(parser, casnet_cfg)
-    elif parser.parse_args().net == 'rftnet':
-        with open(parser.parse_args().rftnet_config_dir) as fconfig:
-            rftnet_cfg = yaml.load(fconfig.read(), Loader=yaml.FullLoader)
-        parser = FastmrtCLI.rftnet_cli(parser, rftnet_cfg)
-    elif parser.parse_args().net == 'kdnet':
-        with open(parser.parse_args().kdnet_config_dir) as fconfig:
-            kdnet_cfg = yaml.load(fconfig.read(), Loader=yaml.FullLoader)
-        parser = FastmrtCLI.kdnet_cli(parser, kdnet_cfg)
-
-    return parser.parse_args()
-
-def run_runet(args):
-
-    gpus_num = len(args.gpus)
-    # Obtain Mask Function
-    if args.sampling_mode == "RANDOM":
-        mask_func = RandomMaskFunc(center_fraction=args.center_fraction,
-                                   acceleration=args.acceleration)
-    elif args.sampling_mode == "EQUISPACED":
-        mask_func = EquiSpacedMaskFunc(center_fraction=args.center_fraction,
-                                       acceleration=args.acceleration)
-    # Obtain PRF Function
-    prf_func = PrfFunc(prf_header=PrfHeader(
-        B0=args.b0,
-        gamma=args.gamma,
-        alpha=args.alpha,
-        TE=args.te,
-    ))
-
-    # Obtain Transforms
-    project_name = "AUGS"
-    dataset_type = "2D"
-    root = args.data_dir
-    train_transform = UNetDataTransform(mask_func=mask_func,
-                                        prf_func=prf_func,
-                                        data_format=args.data_format,
-                                        use_random_seed=True,
-                                        resize_size=args.resize_size,
-                                        resize_mode=args.resize_mode,
-                                        fftshift_dim=(-2, -1))
-    val_transform = UNetDataTransform(mask_func=mask_func,
-                                      prf_func=prf_func,
-                                      data_format=args.data_format,
-                                      use_random_seed=False,
-                                      resize_size=args.resize_size,
-                                      resize_mode=args.resize_mode,
-                                      fftshift_dim=(-2, -1))
-
-    # define augs
-    collate_fn = AugsCollateFunction(transforms=train_transform,
-                                     ap_shuffle=args.ap_shuffle,
-                                     union=args.union,
-                                     objs=args.objs,
-                                     ap_logic=args.ap_logic,
-                                     augs_list=args.augs_list,
-                                     compose_num=args.compose_num
-                                     )
-    if args.stage == 'pre-train':
-        project_name = "PRETRAIN_RUNET"
-        dataset_type = "PT"
-        root = args.pt_data_dir
-        train_transform = ComposeTransform([
-            FastmrtPretrainTransform(simufocus_type=args.sf_type,
-                                     use_random_seed=True,
-                                     frame_num=args.sf_frame_num,
-                                     cooling_time_rate=args.sf_cooling_time_rate,
-                                     max_delta_temp=args.sf_max_delta_temp,
-                                     ), train_transform])
-        val_transform = ComposeTransform([
-            FastmrtPretrainTransform(simufocus_type=args.sf_type,
-                                     use_random_seed=True,
-                                     frame_num=args.sf_frame_num,
-                                     cooling_time_rate=args.sf_cooling_time_rate,
-                                     max_delta_temp=args.sf_max_delta_temp,
-                                     ), val_transform])
-
-    # Create Data Module
-    # args.batch_size *= gpus_num
-    data_module = FastmrtDataModule(root=root,
-                                    train_transform=train_transform,
-                                    val_transform=val_transform,
-                                    test_transform=val_transform,
-                                    batch_size=args.batch_size,
-                                    dataset_type=dataset_type,
-                                    collate_fn=collate_fn)
-
-    # Create RUnet Module
-    # args.lr *= gpus_num
-    unet_module = UNetModule(in_channels=args.in_channels,
-                             out_channels=args.out_channels,
-                             base_channels=args.base_channels,
-                             level_num=args.level_num,
-                             drop_prob=args.drop_prob,
-                             leakyrelu_slope=args.leakyrelu_slope,
-                             last_layer_with_act=args.last_layer_with_act,
-                             lr=args.lr,
-                             lr_step_size=args.lr_step_size,
-                             lr_gamma=args.lr_gamma,
-                             weight_decay=args.weight_decay,
-                             tmap_prf_func=prf_func,
-                             tmap_patch_rate=args.tmap_patch_rate,
-                             tmap_max_temp_thresh=args.tmap_max_temp_thresh,
-                             tmap_ablation_thresh=args.tmap_ablation_thresh,
-                             log_images_frame_idx=args.log_images_frame_idx,
-                             log_images_freq=args.log_images_freq)
-
-    # Judge whether the stage is ``fine-tune``
-    if args.stage == "fine-tune":
-        unet_module.load_state_dict(torch.load(args.model_dir)["state_dict"])
-        # unet_module.model.down_convs.modules()
-        # unet_module.model.down_convs.requires_grad_(False)  # freeze encoder
-
-    # Create Logger & Add Hparams
-    logger = loggers.WandbLogger(save_dir=args.log_dir, name=args.log_name, project=project_name)
-    hparams = {
-        "net": args.net,
-        "batch_size": args.batch_size,
-        "sampling_mode": args.sampling_mode,
-        "acceleration": args.acceleration,
-        "center_fraction": args.center_fraction,
-        "params": "%.2fM" % (sum([param.nelement() for param in unet_module.model.parameters()]) / 1e6),
-        "base_channels": args.base_channels,
-        "level_num": args.level_num,
-        "drop_prob": args.drop_prob,
-        "leakyrelu_slope": args.leakyrelu_slope,
-        "last_layer_with_act": args.last_layer_with_act,
-        "lr": args.lr,
-        "lr_step_size": args.lr_step_size,
-        "lr_gamma": args.lr_gamma,
-        "weight_decay": args.weight_decay,
-        "max_epochs": args.max_epochs,
-        "augs-ap_shuffle": args.ap_shuffle,
-        "augs-union": args.union,
-        "augs-objs": args.objs,
-        "augs-ap_logic": args.ap_logic,
-        "augs-augs_list": args.augs_list,
-        "augs-compose_num": args.compose_num,
-    }
-    logger.log_hyperparams(hparams)
-
-    # Create Traner
-    strategy = 'ddp' if gpus_num > 1 else None
-
-    trainer = pl.Trainer(gpus=args.gpus,
-                         strategy=strategy,
-                         enable_progress_bar=False,
-                         max_epochs=args.max_epochs,
-                         logger=logger)
-
-    # Start Training
-    trainer.fit(unet_module, datamodule=data_module)
 
 def run_casnet(args):
     # Obtain Mask Function
@@ -1077,6 +688,8 @@
 
     if args.net == 'r-unet':
         run_runet(args)
+    elif args.net == 'c-unet':
+        run_cunet(args)
     elif args.net == 'casnet':
         run_casnet(args)
     elif args.net == 'rftnet':
@@ -1086,6 +699,10 @@
     else:
         raise ValueError("``--net`` must be one of 'r-unet', 'casnet', rftnet, but {} was got.".format(args.net))
 
+def seed_worker(worker_id):
+    worker_seed = torch.initial_seed() % 2**32
+    np.random.seed(worker_seed)
+    random.seed(worker_seed)
 
 
 if __name__ == "__main__":
@@ -1093,14 +710,20 @@
     import os
     seed = 3407
     random.seed(seed)
-    os.environ['PYTHONHASHSEED'] = str(seed)  # 为了禁止hash随机化，使得实验可复现
     np.random.seed(seed)
     torch.manual_seed(seed)
     torch.cuda.manual_seed(seed)
     torch.cuda.manual_seed_all(seed)  # if you are using multi-GPU.
+    # os.environ['PYTHONHASHSEED'] = str(seed)  # 为了禁止hash随机化，使得实验可复现
+    os.environ['CUBLAS_WORKSPACE_CONFIG'] = ":4096:8"
     torch.backends.cudnn.benchmark = False
     torch.backends.cudnn.deterministic = True
+    # torch.use_deterministic_algorithms(True)
+    generator = torch.Generator()
+    generator.manual_seed(seed)
 
     args = build_args()
->>>>>>> dd1f3f99
+    args.generator = generator
+    args.work_init_fn = seed_worker
+
     run(args)