--- conflicted
+++ resolved
@@ -15,15 +15,12 @@
                             help="(str optional) Path of prf header saving, default is './configs/prf.yaml'")
         parser.add_argument('--runet_config_dir', type=str, default=dir_cfg["RUNET_CONFIG_DIR"],
                             help="(str optional) Path of r-unet config saving, default is './configs/runet.yaml'")
-<<<<<<< HEAD
         parser.add_argument('--cunet_config_dir', type=str, default=dir_cfg["CUNET_CONFIG_DIR"],
                             help="(str optional) Path of c-unet config saving, default is './configs/cunet.yaml'")
-=======
         parser.add_argument('--resunet_config_dir', type=str, default=dir_cfg["RESUNET_CONFIG_DIR"],
                             help="(str optional) Path of r-unet config saving, default is './configs/resunet.yaml'")
         parser.add_argument('--swtnet_config_dir', type=str, default=dir_cfg["SWTNET_CONFIG_DIR"],
                             help="(str optional) Path of r-unet config saving, default is './configs/swtnet.yaml'")
->>>>>>> 6d62c7bc
         parser.add_argument('--casnet_config_dir', type=str, default=dir_cfg["CASNET_CONFIG_DIR"],
                             help="(str optional) Path of casnet config saving, default is './configs/casnet.yaml'")
         parser.add_argument('--rftnet_config_dir', type=str, default=dir_cfg["RFTNET_CONFIG_DIR"],
@@ -151,12 +148,8 @@
         return parser
 
     @staticmethod
-<<<<<<< HEAD
     def cunet_cli(parser: ArgumentParser, config: dict):
-=======
-    def resunet_cli(parser: ArgumentParser, config: dict):
->>>>>>> 6d62c7bc
-        # obtain sub configs
+         # obtain sub configs
         sf_cfg = None
         if parser.parse_args().stage == "train" or parser.parse_args().stage == "fine-tune":
             sub_config = config["DIRECT"]
@@ -171,10 +164,6 @@
         log_cfg = sub_config["LOG"]
         augs_cfg = sub_config["AUGS"]
 
-<<<<<<< HEAD
-
-=======
->>>>>>> 6d62c7bc
         # dataset configs
         parser.add_argument('--data_format', type=str, default=data_cfg["DATA_FORMAT"],
                             help="(str optional) One of 'CF'(Complex Float), 'RF'(Real Float), 'TM'(Temperature Map)"
@@ -196,7 +185,6 @@
         parser.add_argument('--base_channels', type=int, default=model_cfg["BASE_CHANNELS"],
                             help="(int optional) Base channels of unet model, which doubles channels base on it,"
                                  " default is 32")
-<<<<<<< HEAD
         parser.add_argument('--level_num', type=int, default=model_cfg["LEVEL_NUM"],
                             help="(int, optional) The level num (depth) of unet model, default is 4")
         parser.add_argument('--drop_prob', type=float, default=model_cfg["DROP_PROB"],
@@ -205,7 +193,104 @@
                             help="(float, optional) leaky relu slope, default is 0.4")
         parser.add_argument('--last_layer_with_act', type=bool, default=model_cfg["LAST_LAYER_WITH_ACT"],
                             help="(bool, optional) last layer use activation function, default is False")
-=======
+        if parser.parse_args().stage == "fine-tune":
+            parser.add_argument('--lr', type=float, default=ft_config["LR"],
+                                help="(float, optional) Learning rate for fine-tune, default is 1e-7")
+            parser.add_argument('--model_dir', type=str, default=ft_config["MODEL_DIR"],
+                                help="(str, optional) Pre-trained model path")
+        else:
+            parser.add_argument('--lr', type=float, default=model_cfg["LR"],
+                                help="(float, optional) Learning rate, default is 1e-3")
+        parser.add_argument('--lr_step_size', type=int, default=model_cfg["LR_STEP_SIZE"],
+                            help="(int optional) Learning rate step size, default is 40")
+        parser.add_argument('--lr_gamma', type=float, default=model_cfg["LR_GAMMA"],
+                            help="(float optional) Learning rate gamma decay, default is 0.1")
+        parser.add_argument('--weight_decay', type=float, default=model_cfg["WEIGHT_DECAY"],
+                            help="(float optional) Parameter for penalizing weights norm. Defaults is 0.0")
+        parser.add_argument('--max_epochs', type=float, default=model_cfg["MAX_EPOCHS"],
+                            help="(int optional) The max epoch for training, default is 150")
+        # log_configs
+        parser.add_argument('--log_name', type=str, default=log_cfg["LOG_NAME"],
+                            help="(str optional) Directory name of log, default is empty")
+        parser.add_argument('--log_images_frame_idx', type=int, default=log_cfg["LOG_IMAGES_FRAME_IDX"],
+                            help="(int, optional) Images and tmaps with this frame index for saving, default is 6")
+        parser.add_argument('--log_images_freq', type=int, default=log_cfg["LOG_IMAGES_FREQ"],
+                            help="(int, optional) To control the frequency of saving images' log")
+        parser.add_argument('--tmap_patch_rate', type=int, default=log_cfg["TMAP_PATCH_RATE"],
+                            help="(int optional) The patch size is one over ``tmap_patch_rate`` of source image, "
+                                 "default is 12")
+        parser.add_argument('--tmap_max_temp_thresh', type=int, default=log_cfg["TMAP_MAX_TEMP_THRESH"],
+                            help="(int optional) When max temperature of tmap patch is over ``tmap_max_temp_thresh``,"
+                                 " we recode the max temperature error, default is 45(℃)")
+        parser.add_argument('--tmap_ablation_thresh', type=int, default=log_cfg["TMAP_ABLATION_THRESH"],
+                            help="(int optional) When temperature is over ``TMAP_ABLATION_THRESH``,"
+                                 " we regard the issue is ablated, default is 57(℃)")
+        # augs config
+        parser.add_argument('--ap_shuffle', type=bool, default=augs_cfg["AP_SHUFFLE"],
+                            help="")
+        parser.add_argument('--union', type=bool, default=augs_cfg["UNION"],
+                            help="")
+        parser.add_argument('--objs', type=str, default=augs_cfg["OBJS"], nargs='+',
+                            help="")
+        parser.add_argument('--ap_logic', type=str, default=augs_cfg["AP_LOGIC"],
+                            help="")
+        parser.add_argument('--augs_list', type=str, default=augs_cfg["AUGS_LIST"], nargs='+',
+                            help="")
+        parser.add_argument('--compose_num', type=int, default=augs_cfg["COMPOSE_NUM"],
+                            help="")
+        if sf_cfg is not None:
+            parser.add_argument('--sf_type', type=str, default=sf_cfg["SF_TYPE"],
+                                help="(str, optional) Simulated focus type, one of ``gaussian`` and ``kwave``")
+            parser.add_argument('--sf_frame_num', type=int, default=sf_cfg["SF_FRAME_NUM"],
+                                help="(int, optional) Simulated focus frame number")
+            parser.add_argument('--sf_cooling_time_rate', type=float, default=sf_cfg["SF_COOLING_TIME_RATE"],
+                                help="(float optional) Cooling time over simulated sequence time")
+            parser.add_argument('--sf_center_crop_size', type=int, default=sf_cfg["SF_CENTER_CROP_SIZE"],
+                                help="center crop size")
+            parser.add_argument('--sf_random_crop_size', type=int, default=sf_cfg["SF_RANDOM_CROP_SIZE"],
+                                help="random crop size")
+            parser.add_argument('--sf_max_delta_temp', type=float, default=sf_cfg["SF_MAX_DELTA_TEMP"],
+                                help="max delta temperature")
+        return parser
+        
+    def resunet_cli(parser: ArgumentParser, config: dict):
+        # obtain sub configs
+        sf_cfg = None
+        if parser.parse_args().stage == "train" or parser.parse_args().stage == "fine-tune":
+            sub_config = config["DIRECT"]
+            ft_config = config["FINE_TUNE"]["MODEL"]
+        elif parser.parse_args().stage == "pre-train":
+            sub_config = config["PRETRAIN"]
+            sf_cfg = sub_config["SF"]
+        else:
+            raise ValueError("stage must be one of ``train``, ``pre-train``, ``fine-tune``, ``test``")
+        data_cfg = sub_config["DATA"]
+        model_cfg = sub_config["MODEL"]
+        log_cfg = sub_config["LOG"]
+        augs_cfg = sub_config["AUGS"]
+
+        # dataset configs
+        parser.add_argument('--data_format', type=str, default=data_cfg["DATA_FORMAT"],
+                            help="(str optional) One of 'CF'(Complex Float), 'RF'(Real Float), 'TM'(Temperature Map)"
+                                 " and 'AP'(Amplitude & Phase), default is 'RF'")
+        parser.add_argument('--batch_size', type=int, default=data_cfg["BATCH_SIZE"],
+                            help="(int optional) Batch size of dataset")
+        parser.add_argument('--sampling_mode', type=str, default=data_cfg["SAMPLING_MODE"],
+                            help="(str optional) Sampling mode is one of ``RANDOM`` and ``EQUISQUARE``,"
+                                 " default is ``RANDOM``")
+        parser.add_argument('--acceleration', type=int, default=data_cfg["ACCELERATION"],
+                            help="(int request) acceleration of fastMRT")
+        parser.add_argument('--center_fraction', type=float, default=data_cfg["CENTER_FRACTION"],
+                            help="(float request) center fraction of mask")
+        # model configs
+        parser.add_argument('--in_channels', type=int, default=model_cfg["IN_CHANNELS"],
+                            help="(int optional) Input channels of unet model, default is 2")
+        parser.add_argument('--out_channels', type=int, default=model_cfg["OUT_CHANNELS"],
+                            help="(int optional) Output channels of unet model, default is 2")
+        parser.add_argument('--base_channels', type=int, default=model_cfg["BASE_CHANNELS"],
+                            help="(int optional) Base channels of unet model, which doubles channels base on it,"
+                                 " default is 32")
+        
         parser.add_argument('--ch_mult', type=int, default=model_cfg["CH_MULT"], nargs="+",
                             help="(float, optional) ")
         parser.add_argument('--attn', type=int, default=model_cfg["ATTN"], nargs="+",
@@ -214,7 +299,6 @@
                             help="(bool, optional)")
         parser.add_argument('--drop_prob', type=float, default=model_cfg["DROP_PROB"],
                             help="(float, optional) Probability of dropout method, default is 0.0")
->>>>>>> 6d62c7bc
         if parser.parse_args().stage == "fine-tune":
             parser.add_argument('--lr', type=float, default=ft_config["LR"],
                                 help="(float, optional) Learning rate for fine-tune, default is 1e-7")
@@ -223,13 +307,6 @@
         else:
             parser.add_argument('--lr', type=float, default=model_cfg["LR"],
                                 help="(float, optional) Learning rate, default is 1e-3")
-<<<<<<< HEAD
-        parser.add_argument('--lr_step_size', type=int, default=model_cfg["LR_STEP_SIZE"],
-                            help="(int optional) Learning rate step size, default is 40")
-        parser.add_argument('--lr_gamma', type=float, default=model_cfg["LR_GAMMA"],
-                            help="(float optional) Learning rate gamma decay, default is 0.1")
-=======
->>>>>>> 6d62c7bc
         parser.add_argument('--weight_decay', type=float, default=model_cfg["WEIGHT_DECAY"],
                             help="(float optional) Parameter for penalizing weights norm. Defaults is 0.0")
         parser.add_argument('--max_epochs', type=float, default=model_cfg["MAX_EPOCHS"],
