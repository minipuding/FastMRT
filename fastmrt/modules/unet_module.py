--- conflicted
+++ resolved
@@ -1,122 +1,3 @@
-<<<<<<< HEAD
-import pytorch_lightning as pl
-import torch
-import torch.nn.functional as F
-from fastmrt.models.runet import Unet
-from fastmrt.modules.base_module import BaseModule
-from fastmrt.utils.normalize import denormalize
-from fastmrt.data.prf import PrfFunc
-from fastmrt.utils.trans import real_tensor_to_complex_tensor as rt2ct
-
-
-class UNetModule(BaseModule):
-    def __init__(
-            self,
-            in_channels: int,
-            out_channels: int,
-            base_channels: int = 32,
-            level_num: int = 4,
-            drop_prob: float = 0.0,
-            leakyrelu_slope: float = 0.4,
-            last_layer_with_act: bool = False,
-            lr: float = 1e-3,
-            lr_step_size: int = 40,
-            lr_gamma: float = 0.1,
-            weight_decay: float = 0.0,
-            tmap_prf_func: PrfFunc = None,
-            tmap_patch_rate: int = 4,
-            tmap_max_temp_thresh: int = 45,
-            tmap_ablation_thresh: int = 43,
-            log_images_frame_idx: int = 5,  # recommend 4 ~ 8
-            log_images_freq: int = 50,
-    ):
-        super(UNetModule, self).__init__(tmap_prf_func=tmap_prf_func,
-                                         tmap_patch_rate=tmap_patch_rate,
-                                         tmap_max_temp_thresh=tmap_max_temp_thresh,
-                                         tmap_ablation_thresh=tmap_ablation_thresh,
-                                         log_images_frame_idx=log_images_frame_idx,
-                                         log_images_freq=log_images_freq)
-        self.in_channels = in_channels
-        self.out_channels = out_channels
-        self.base_channels = base_channels
-        self.level_num = level_num
-        self.drop_prob = drop_prob
-        self.leakyrelu_slope = leakyrelu_slope
-        self.last_layer_with_act = last_layer_with_act
-        self.lr = lr
-        self.lr_step_size = lr_step_size
-        self.lr_gamma = lr_gamma
-        self.weight_decay = weight_decay
-        self.model = Unet(in_channels=self.in_channels,
-                          out_channels=self.out_channels,
-                          base_channels=self.base_channels,
-                          level_num=self.level_num,
-                          drop_prob=self.drop_prob,
-                          leakyrelu_slope=self.leakyrelu_slope,
-                          last_layer_with_act=self.last_layer_with_act,
-                          )
-
-    def training_step(self, batch, batch_idx):
-        output = self.model(batch.input)
-        train_loss = F.l1_loss(output, batch.label)
-
-        return {"loss": train_loss}
-
-    def validation_step(self, batch, batch_idx):
-        output = self.model(batch.input)
-        output_ref = self.model(batch.input_ref)
-        val_loss = F.l1_loss(output, batch.label)
-        mean = batch.mean.unsqueeze(1).unsqueeze(2).unsqueeze(3)
-        std = batch.std.unsqueeze(1).unsqueeze(2).unsqueeze(3)
-        return {
-            "input": denormalize(batch.input, mean, std),
-            "label": denormalize(batch.label, mean, std),
-            "output": denormalize(output, mean, std),
-            "input_ref": denormalize(batch.input_ref, mean, std),
-            "label_ref": denormalize(batch.label_ref, mean, std),
-            "output_ref": denormalize(output_ref, mean, std),
-            "tmap_mask": batch.tmap_mask,
-            "val_loss": val_loss,
-            "file_name": batch.file_name,
-            "frame_idx": batch.frame_idx,
-            "slice_idx": batch.slice_idx,
-            "coil_idx": batch.coil_idx,
-        }
-
-    def test_step(self, batch):
-        output = self.model(batch.input)
-        mean = batch.mean.unsqueeze(1).unsqueeze(2).unsqueeze(3)
-        std = batch.std.unsqueeze(1).unsqueeze(2).unsqueeze(3)
-        return {
-            "input": (batch.input * std + mean),
-            "output": (output * std + mean),
-            "target": (batch.label * std + mean),
-        }
-
-    def predict_step(self, batch):
-        output = self.model(batch.input)
-        pred_loss = F.l1_loss(output, batch.label)
-        mean = batch.mean.unsqueeze(1).unsqueeze(2).unsqueeze(3)
-        std = batch.std.unsqueeze(1).unsqueeze(2).unsqueeze(3)
-        return {
-            "output": denormalize(output, mean, std),
-            "label": denormalize(batch.label, mean, std),
-            "pred_loss": pred_loss,
-        }
-
-    def configure_optimizers(self):
-        optimizer = torch.optim.Adam(self.parameters(),
-                                     lr=self.lr,
-                                     weight_decay=self.weight_decay)
-        # scheduler = torch.optim.lr_scheduler.StepLR(optimizer=optimizer,
-        #                                             step_size=self.lr_step_size,
-        #                                             gamma=self.lr_gamma)
-
-        scheduler = torch.optim.lr_scheduler.CosineAnnealingLR(optimizer=optimizer,
-                                                               T_max=300,
-                                                               last_epoch=-1)
-        return [optimizer], [scheduler]
-=======
 import random
 
 import pytorch_lightning as pl
@@ -251,4 +132,3 @@
         train_loss = F.l1_loss(output, batch.label)
         return train_loss
 
->>>>>>> dd1f3f99
