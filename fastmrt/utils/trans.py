--- conflicted
+++ resolved
@@ -1,74 +1,3 @@
-<<<<<<< HEAD
-import torch
-import numpy as np
-from typing import Tuple
-
-def complex_np_to_real_tensor(data: np.ndarray) -> torch.Tensor:
-    """
-    Convert numpy array to PyTorch tensor.
-
-    For complex arrays, the real and imaginary parts are stacked along the last
-    dimension.
-
-    Args:
-        data: Input numpy array.
-
-    Returns:
-        PyTorch version of data.
-    """
-    if np.iscomplexobj(data):
-        data = np.stack((data.real, data.imag), axis=-3)
-
-    return torch.from_numpy(data)
-
-
-def real_tensor_to_complex_tensor(data: torch.Tensor) -> torch.Tensor:
-    if data.ndim > 2:
-        permute_dims = [dim_idx for dim_idx in range(-data.ndim, 0) if dim_idx != -3]
-        permute_dims.append(-3)
-    else:
-        raise ValueError("The ndim of tensor ``data`` should large than 3.")
-    return torch.view_as_complex(data.permute(permute_dims).contiguous())
-
-def real_tensor_to_complex_np(data: torch.Tensor) -> np.ndarray:
-    """
-    Converts a complex torch tensor to numpy array.
-
-    Args:
-        data: Input data to be converted to numpy.
-
-    Returns:
-        Complex numpy version of data.
-    """
-    return real_tensor_to_complex_tensor(data).numpy()
-
-def complex_np_to_complex_tensor(data: np.ndarray) -> torch.Tensor:
-    return torch.from_numpy(data)
-
-
-def complex_tensor_to_complex_np(data: torch.Tensor) -> np.ndarray:
-    return data.numpy()
-
-
-def complex_tensor_to_real_tensor(data: torch.Tensor, mode: str = 'CHW') -> torch.Tensor:
-    if torch.is_complex(data):
-        if mode == 'CHW':
-            return torch.stack((data.real, data.imag), dim=-3)
-        elif mode == 'HWC':
-            return torch.stack((data.real, data.imag), dim=-1)
-        else:
-            raise ValueError("``mode`` must be one of ``CHW`` and ``HWC``, but {} was got.".format(mode))
-    else:
-        raise ValueError("``data`` must be ``torch.complex64`` or "
-                         "``torch.complex128`` type, but a ``{}`` was got".format(data.dtype))
-
-
-def complex_tensor_to_amp_phase_tensor(data: torch.Tensor) -> Tuple[torch.Tensor, torch.Tensor]:
-    if torch.is_complex(data):
-        return torch.abs(data), torch.angle(data)
-    else:
-        raise ValueError("``data`` must be ``torch.complex64`` or "
-=======
 import torch
 import numpy as np
 from typing import Tuple
@@ -173,5 +102,4 @@
         return torch.abs(data), torch.angle(data)
     else:
         raise ValueError("``data`` must be ``torch.complex64`` or "
->>>>>>> dd1f3f99
                          "``torch.complex128`` type, but a ``{}`` was got".format(data.dtype))