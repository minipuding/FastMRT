<<<<<<< HEAD
import time
from typing import Dict, NamedTuple, Union, Tuple
import torch
from fastmrt.data.mask import MaskFunc, apply_mask
from fastmrt.data.prf import PrfFunc
from fastmrt.utils.trans import (
    complex_np_to_complex_tensor,
    complex_tensor_to_real_tensor,
    complex_tensor_to_amp_phase_tensor,
)
from fastmrt.utils.fftc import ifft2c_tensor
from fastmrt.utils.resize import resize, resize_on_kspace, resize_on_image
from fastmrt.utils.normalize import normalize_apply, normalize_paras
import numpy as np


class Default(NamedTuple):
    kspace_torch: torch.Tensor
    target_torch: torch.Tensor


class DefaultTransform():

    def __call__(
            self,
            kspace: np.ndarray,
            target: np.ndarray,
    ):
        kspace_torch = complex_np_to_complex_tensor(kspace)
        target_torch = complex_np_to_complex_tensor(target)

        return Default(
            kspace_torch=kspace_torch,
            target_torch=target_torch
        )


class UNetSample(NamedTuple):
    # For training
    input: torch.Tensor
    label: torch.Tensor
    # For temperature map
    input_ref: torch.Tensor
    label_ref: torch.Tensor
    tmap_mask: torch.Tensor
    # For restore
    mask: torch.Tensor
    mean: Union[float, torch.Tensor]
    std: Union[float, torch.Tensor]
    origin_shape: Tuple[int]
    # For namer
    file_name: str
    frame_idx: int
    slice_idx: int
    coil_idx: int


class CasNetSample(NamedTuple):
    # For training
    input: torch.Tensor
    label: torch.Tensor
    # For temperature map
    input_ref: torch.Tensor
    label_ref: torch.Tensor
    tmap_mask: torch.Tensor
    # For restore
    mask: torch.Tensor
    # mean: Union[float, torch.Tensor]
    # std: Union[float, torch.Tensor]
    origin_shape: Tuple[int]
    # For namer
    file_name: str
    frame_idx: int
    slice_idx: int
    coil_idx: int


class RFTNetSample(NamedTuple):
    # For training
    input: torch.Tensor
    label_phs: torch.Tensor
    label_ref: torch.Tensor
    label_img: torch.Tensor
    # For temperature map
    tmap_mask: torch.Tensor
    # For restore
    mask: torch.Tensor
    # For namer
    file_name: str
    frame_idx: int
    slice_idx: int
    coil_idx: int


class UNetDataTransform:
    """
    Data Transformer for training U-Net model.
    """

    def __init__(
            self,
            mask_func: MaskFunc,
            prf_func: PrfFunc = None,
            data_format: str = 'CF',
            use_random_seed: bool = True,
            resize_size: Tuple[int, ...] = (224, 224),
            resize_mode: str = 'on_kspace',
            fftshift_dim: Union[int, Tuple[int, int]] = -2,
    ):
        """

        :param mask_func:
        """
        self.mask_func = mask_func
        self.prf_func = prf_func
        self.data_format = data_format
        self.use_random_seed = use_random_seed
        self.resize_size = resize_size
        self.resize_mode = resize_mode
        self.fftshift_dim = fftshift_dim

    def __call__(
            self,
            data: Dict,
            use_tmap_mask: bool = True,
    ) -> UNetSample:

        # to tensor
        kspace_torch = complex_np_to_complex_tensor(data["kspace"])
        kspace_torch_ref = complex_np_to_complex_tensor(data["kspace_ref"])

        # apply mask
        tag = f"{data['file_name']}_f{data['frame_idx']}s{data['slice_idx']}c{'coil_idx'}"
        seed = None if self.use_random_seed is True else tuple(map(ord, tag))
        mask_kspace, mask, _ = apply_mask(kspace_torch, self.mask_func, seed=seed)
        mask_kspace_ref = kspace_torch_ref * mask

        # apply inverse Fourier transform & resize
        if self.resize_mode == 'on_image':
            # mask kspace
            mask_image = ifft2c_tensor(mask_kspace, self.fftshift_dim)
            # mask_image = resize_on_image(mask_image, self.resize_size)
            # mask kspace reference
            mask_image_ref = ifft2c_tensor(mask_kspace_ref, self.fftshift_dim)
            # mask_image_ref = resize_on_image(mask_image_ref, self.resize_size)
            # full image
            full_image = ifft2c_tensor(kspace_torch, self.fftshift_dim)
            # full_image = resize_on_image(full_image, self.resize_size)
            # full image reference
            full_image_ref = ifft2c_tensor(kspace_torch_ref, self.fftshift_dim)
            # full_image_ref = resize_on_image(full_image_ref, self.resize_size)

        elif self.resize_mode == 'on_kspace':
            # mask kspace
            # mask_kspace = resize_on_kspace(mask_kspace, self.resize_size)
            mask_image = ifft2c_tensor(mask_kspace, self.fftshift_dim)
            # mask kspace reference
            # mask_kspace_ref = resize_on_kspace(mask_kspace_ref, self.resize_size)
            mask_image_ref = ifft2c_tensor(mask_kspace_ref, self.fftshift_dim)
            # full image
            # full_kspace = resize_on_kspace(kspace_torch, self.resize_size)
            full_image = ifft2c_tensor(kspace_torch, self.fftshift_dim)
            # full image reference
            # full_kspace_ref = resize_on_kspace(kspace_torch_ref, self.resize_size)
            full_image_ref = ifft2c_tensor(kspace_torch_ref, self.fftshift_dim)
        else:
            raise ValueError('``resize_type`` must be one of the ``on_image`` and ``on_kspace``, '
                             'but ``{}`` was got.'.format(self.resize_size))

        # apply data format transform
        if self.data_format == 'CF':    # Complex Float
            input = mask_image.unsqueeze(0)
            label = full_image.unsqueeze(0)
            input_ref = mask_image_ref.unsqueeze(0)
            label_ref = full_image_ref.unsqueeze(0)
        elif self.data_format == 'RF':  # Real Float
            input = complex_tensor_to_real_tensor(mask_image, mode='CHW')
            label = complex_tensor_to_real_tensor(full_image, mode='CHW')
            input_ref = complex_tensor_to_real_tensor(mask_image_ref, mode='CHW')
            label_ref = complex_tensor_to_real_tensor(full_image_ref, mode='CHW')
        elif self.data_format == 'TM':  # Temperature Map
            input = self.prf_func(mask_image, mask_image_ref)
            label = self.prf_func(full_image, full_image_ref)
            input_ref = None
            label_ref = None
        elif self.data_format == 'AP':  # Amplitude & Phase
            input = complex_tensor_to_amp_phase_tensor(mask_image)
            label = complex_tensor_to_amp_phase_tensor(full_image)
            input_ref = complex_tensor_to_amp_phase_tensor(mask_image_ref)
            label_ref = complex_tensor_to_amp_phase_tensor(full_image_ref)
        else:
            raise ValueError("``data_format`` must be one of ``CF``(Complex Float), ``RF``(Real Float),"
                             " ``TM``(Temperature Map) and ``AP``(Amplitude & Phase),"
                             " but ``{}`` was got.".format(self.data_format))

        # apply normalization
        mean, std = normalize_paras(input)
        input = normalize_apply(input, mean, std, eps=1e-12)
        label = normalize_apply(label, mean, std, eps=1e-12)
        input_ref = normalize_apply(input_ref, mean, std, eps=1e-12)
        label_ref = normalize_apply(label_ref, mean, std, eps=1e-12)

        # temperature map mask
        if use_tmap_mask is True:
            tmap_mask = complex_np_to_complex_tensor(data["tmap_mask"])
            # tmap_mask = resize(tmap_mask_torch, self.resize_size, mode="nearest")
        else:
            tmap_mask = torch.ones(label.shape)

        return UNetSample(
            input=input,
            label=label,
            input_ref=input_ref,
            label_ref=label_ref,
            mask=mask,
            mean=mean,
            std=std,
            tmap_mask=tmap_mask,
            file_name=data["file_name"],
            frame_idx=data["frame_idx"],
            slice_idx=data["slice_idx"],
            coil_idx=data["coil_idx"],
            origin_shape=kspace_torch.shape,
        )


class CasNetDataTransform:
    """
    Data Transformer for training CasNet model.
    """

    def __init__(
            self,
            mask_func: MaskFunc,
            prf_func: PrfFunc = None,
            data_format: str = 'RF',
            use_random_seed: bool = True,
            resize_size: list[int, ...] = (256, 256),
            fftshift_dim: Union[int, Tuple[int, int]] = -2,
    ):
        """

        :param mask_func:
        """
        self.mask_func = mask_func
        self.prf_func = prf_func
        self.data_format = data_format
        self.use_random_seed = use_random_seed
        self.resize_size = resize_size
        self.fftshift_dim = fftshift_dim

    def __call__(
            self,
            data: Dict
    ) -> CasNetSample:

        # to tensor
        kspace_torch = complex_np_to_complex_tensor(data["kspace"])
        kspace_torch_ref = complex_np_to_complex_tensor(data["kspace_ref"])
        tmap_mask_torch = complex_np_to_complex_tensor(data["tmap_mask"])

        # apply mask
        tag = f"{data['file_name']}_f{data['frame_idx']}s{data['slice_idx']}c{'coil_idx'}"
        seed = None if self.use_random_seed is True else tuple(map(ord, tag))
        mask_kspace, mask, _ = apply_mask(kspace_torch, self.mask_func, seed=seed)
        mask_kspace_ref = kspace_torch_ref * mask

        # apply resize by padding on kspace
        # mask_kspace = resize_on_kspace(mask_kspace, self.resize_size)
        # full_kspace = resize_on_kspace(kspace_torch, self.resize_size)
        # mask_kspace_ref = resize_on_kspace(mask_kspace_ref, self.resize_size)
        # full_kspace_ref = resize_on_kspace(kspace_torch_ref, self.resize_size)

        # apply inverse Fourier transform
        mask_image = ifft2c_tensor(mask_kspace, self.fftshift_dim)
        full_image = ifft2c_tensor(kspace_torch, self.fftshift_dim)
        mask_image_ref = ifft2c_tensor(mask_kspace_ref, self.fftshift_dim)
        full_image_ref = ifft2c_tensor(kspace_torch_ref, self.fftshift_dim)

        # apply data format transform
        if self.data_format == 'CF':    # Complex Float
            input = mask_image
            label = full_image
            input_ref = mask_image_ref
            label_ref = full_image_ref
        elif self.data_format == 'RF':  # Real Float
            input = complex_tensor_to_real_tensor(mask_image, mode='CHW')
            label = complex_tensor_to_real_tensor(full_image, mode='CHW')
            input_ref = complex_tensor_to_real_tensor(mask_image_ref, mode='CHW')
            label_ref = complex_tensor_to_real_tensor(full_image_ref, mode='CHW')
        else:
            raise ValueError("``data_format`` must be one of ``CF``(Complex Float), ``RF``(Real Float),"
                             " ``TM``(Temperature Map) and ``AP``(Amplitude & Phase),"
                             " but ``{}`` was got.".format(self.data_format))

        # apply normalization
        # mean, std = normalize_paras(input)
        # input = normalize_apply(input, mean, std, eps=1e-12)
        # label = normalize_apply(label, mean, std, eps=1e-12)
        # input_ref = normalize_apply(input_ref, mean, std, eps=1e-12)
        # label_ref = normalize_apply(label_ref, mean, std, eps=1e-12)

        # temperature map mask
        # tmap_mask = resize(tmap_mask_torch, self.resize_size, mode="nearest")
        tmap_mask = tmap_mask_torch

        return CasNetSample(
            input=input,
            label=label,
            input_ref=input_ref,
            label_ref=label_ref,
            mask=mask,
            origin_shape=kspace_torch.shape,
            tmap_mask=tmap_mask,
            file_name=data["file_name"],
            frame_idx=data["frame_idx"],
            slice_idx=data["slice_idx"],
            coil_idx=data["coil_idx"],
        )


class RFTNetDataTransform:
    """
    Data Transformer for training U-Net model.
    """

    def __init__(
            self,
            mask_func: MaskFunc,
            prf_func: PrfFunc = None,
            data_format: str = 'CF',
            use_random_seed: bool = True,
            resize_size: list[int, ...] = (256, 256),
            resize_mode: str = 'on_kspace',
            fftshift_dim: Union[int, Tuple[int, int]] = -2,
    ):
        """

        :param mask_func:
        """
        self.mask_func = mask_func
        self.prf_func = prf_func
        self.data_format = data_format
        self.use_random_seed = use_random_seed
        self.resize_size = resize_size
        self.resize_mode = resize_mode
        self.fftshift_dim = fftshift_dim

    def __call__(
            self,
            data: Dict
    ) -> RFTNetSample:

        # to tensor
        kspace_torch = complex_np_to_complex_tensor(data["kspace"])
        kspace_torch_ref = complex_np_to_complex_tensor(data["kspace_ref"])
        tmap_mask_torch = complex_np_to_complex_tensor(data["tmap_mask"])

        # apply mask
        tag = f"{data['file_name']}_f{data['frame_idx']}s{data['slice_idx']}c{'coil_idx'}"
        seed = None if self.use_random_seed is True else tuple(map(ord, tag))
        mask_kspace, mask, _ = apply_mask(kspace_torch, self.mask_func, seed=seed)

        # apply inverse Fourier transform & resize
        if self.resize_mode == 'on_image':
            # mask kspace
            mask_image = ifft2c_tensor(mask_kspace, self.fftshift_dim)
            mask_image = resize_on_image(mask_image, self.resize_size)
            # full image
            full_image = ifft2c_tensor(kspace_torch, self.fftshift_dim)
            full_image = resize_on_image(full_image, self.resize_size)
            # full image reference
            full_image_ref = ifft2c_tensor(kspace_torch_ref, self.fftshift_dim)
            full_image_ref = resize_on_image(full_image_ref, self.resize_size)

        elif self.resize_mode == 'on_kspace':
            # mask kspace
            mask_kspace = resize_on_kspace(mask_kspace, self.resize_size)
            mask_image = ifft2c_tensor(mask_kspace, self.fftshift_dim)
            # full image
            full_kspace = resize_on_kspace(kspace_torch, self.resize_size)
            full_image = ifft2c_tensor(full_kspace, self.fftshift_dim)
            # full image reference
            full_kspace_ref = resize_on_kspace(kspace_torch_ref, self.resize_size)
            full_image_ref = ifft2c_tensor(full_kspace_ref, self.fftshift_dim)
        else:
            raise ValueError('``resize_type`` must be one of the ``on_image`` and ``on_kspace``, '
                             'but ``{}`` was got.'.format(self.resize_size))

        # apply data format transform
        if self.data_format == 'CF':    # Complex Float
            input = mask_image
            label_img = full_image
            label_ref = full_image_ref
        elif self.data_format == 'RF':  # Real Float
            input = complex_tensor_to_real_tensor(mask_image, mode='CHW')
            label_img = complex_tensor_to_real_tensor(full_image, mode='CHW')
            label_ref = complex_tensor_to_real_tensor(full_image_ref, mode='CHW')
        else:
            raise ValueError("``data_format`` must be one of ``CF``(Complex Float), ``RF``(Real Float),"
                             " ``TM``(Temperature Map) and ``AP``(Amplitude & Phase),"
                             " but ``{}`` was got.".format(self.data_format))

        # apply delta phase
        label_phs = complex_tensor_to_real_tensor(full_image * torch.conj(full_image_ref))

        # temperature map mask
        tmap_mask = resize(tmap_mask_torch, self.resize_size, mode="nearest")

        return RFTNetSample(
            input=input,
            label_phs=label_phs,
            label_ref=label_ref,
            label_img=label_img,
            mask=mask,
            tmap_mask=tmap_mask,
            file_name=data["file_name"],
            frame_idx=data["frame_idx"],
            slice_idx=data["slice_idx"],
            coil_idx=data["coil_idx"],
        )
=======
import random
import time
from typing import Dict, NamedTuple, Union, Tuple, List
import torch
from fastmrt.data.mask import MaskFunc, apply_mask
from fastmrt.data.prf import PrfFunc
from fastmrt.utils.trans import (
    complex_tensor_to_real_tensor,
    complex_tensor_to_amp_phase_tensor,
)
from fastmrt.utils.trans import real_np_to_complex_np as rn2cn
from fastmrt.utils.trans import complex_np_to_real_np as cn2rn
from fastmrt.utils.fftc import ifft2c_tensor
from fastmrt.utils.resize import resize, resize_on_kspace, resize_on_image
from fastmrt.utils.normalize import normalize_apply, normalize_paras
import numpy as np
import albumentations as A


class Default(NamedTuple):
    kspace_torch: torch.Tensor
    target_torch: torch.Tensor


class DefaultTransform():

    def __call__(
            self,
            kspace: np.ndarray,
            target: np.ndarray,
    ):
        kspace_torch = torch.from_numpy(kspace)
        target_torch = torch.from_numpy(target)

        return Default(
            kspace_torch=kspace_torch,
            target_torch=target_torch
        )


class UNetSample(NamedTuple):
    # For training
    input: torch.Tensor
    label: torch.Tensor
    # For temperature map
    input_ref: torch.Tensor
    label_ref: torch.Tensor
    tmap_mask: torch.Tensor
    # For restore
    mask: torch.Tensor
    mean: Union[float, torch.Tensor]
    std: Union[float, torch.Tensor]
    origin_shape: Tuple[int]
    # For namer
    file_name: str
    frame_idx: int
    slice_idx: int
    coil_idx: int


class CasNetSample(NamedTuple):
    # For training
    input: torch.Tensor
    label: torch.Tensor
    # For temperature map
    input_ref: torch.Tensor
    label_ref: torch.Tensor
    tmap_mask: torch.Tensor
    # For restore
    mask: torch.Tensor
    # mean: Union[float, torch.Tensor]
    # std: Union[float, torch.Tensor]
    origin_shape: Tuple[int]
    # For namer
    file_name: str
    frame_idx: int
    slice_idx: int
    coil_idx: int


class RFTNetSample(NamedTuple):
    # For training
    input: torch.Tensor
    label_phs: torch.Tensor
    label_ref: torch.Tensor
    label_img: torch.Tensor
    # For temperature map
    tmap_mask: torch.Tensor
    # For restore
    mask: torch.Tensor
    # For namer
    file_name: str
    frame_idx: int
    slice_idx: int
    coil_idx: int


class KDNetSample(NamedTuple):
    # For training
    input_tea: torch.Tensor
    input_stu: torch.Tensor
    label: torch.Tensor
    # For temperature map
    input_ref: torch.Tensor
    label_ref: torch.Tensor
    tmap_mask: torch.Tensor
    # For restore
    mask: torch.Tensor
    mean: Union[float, torch.Tensor]
    std: Union[float, torch.Tensor]
    origin_shape: Tuple[int]
    # For namer
    file_name: str
    frame_idx: int
    slice_idx: int
    coil_idx: int


class UNetDataTransform:
    """
    Data Transformer for training U-Net model.
    """

    def __init__(
            self,
            mask_func: MaskFunc,
            prf_func: PrfFunc = None,
            data_format: str = 'CF',
            use_random_seed: bool = True,
            resize_size: Tuple[int, ...] = (224, 224),
            resize_mode: str = 'on_kspace',
            fftshift_dim: Union[int, Tuple[int, int]] = (-2, -1),
    ):
        """

        :param mask_func:
        """
        self.mask_func = mask_func
        self.prf_func = prf_func
        self.data_format = data_format
        self.use_random_seed = use_random_seed
        self.resize_size = resize_size
        self.resize_mode = resize_mode
        self.fftshift_dim = fftshift_dim

    def __call__(
            self,
            data: Dict,
            use_tmap_mask: bool = True,
    ) -> UNetSample:

        # to tensor
        kspace_torch = torch.from_numpy(data["kspace"])
        kspace_torch_ref = torch.from_numpy(data["kspace_ref"])

        # apply mask
        tag = f"{data['file_name']}_f{data['frame_idx']}s{data['slice_idx']}c{'coil_idx'}"
        seed = None if self.use_random_seed is True else tuple(map(ord, tag))
        mask_kspace, mask, _ = apply_mask(kspace_torch, self.mask_func, seed=seed)
        mask_kspace_ref = kspace_torch_ref * mask

        # apply inverse Fourier transform & resize
        if self.resize_mode == 'on_image':
            # mask kspace
            mask_image = ifft2c_tensor(mask_kspace, self.fftshift_dim)
            # mask_image = resize_on_image(mask_image, self.resize_size)
            # mask kspace reference
            mask_image_ref = ifft2c_tensor(mask_kspace_ref, self.fftshift_dim)
            # mask_image_ref = resize_on_image(mask_image_ref, self.resize_size)
            # full image
            full_image = ifft2c_tensor(kspace_torch, self.fftshift_dim)
            # full_image = resize_on_image(full_image, self.resize_size)
            # full image reference
            full_image_ref = ifft2c_tensor(kspace_torch_ref, self.fftshift_dim)
            # full_image_ref = resize_on_image(full_image_ref, self.resize_size)

        elif self.resize_mode == 'on_kspace':
            # mask kspace
            # mask_kspace = resize_on_kspace(mask_kspace, self.resize_size)
            mask_image = ifft2c_tensor(mask_kspace, self.fftshift_dim)
            # mask kspace reference
            # mask_kspace_ref = resize_on_kspace(mask_kspace_ref, self.resize_size)
            mask_image_ref = ifft2c_tensor(mask_kspace_ref, self.fftshift_dim)
            # full image
            # full_kspace = resize_on_kspace(kspace_torch, self.resize_size)
            full_image = ifft2c_tensor(kspace_torch, self.fftshift_dim)
            # full image reference
            # full_kspace_ref = resize_on_kspace(kspace_torch_ref, self.resize_size)
            full_image_ref = ifft2c_tensor(kspace_torch_ref, self.fftshift_dim)
        else:
            raise ValueError('``resize_type`` must be one of the ``on_image`` and ``on_kspace``, '
                             'but ``{}`` was got.'.format(self.resize_size))

        # apply data format transform
        if self.data_format == 'CF':    # Complex Float
            input = mask_image
            label = full_image
            input_ref = mask_image_ref
            label_ref = full_image_ref
        elif self.data_format == 'RF':  # Real Float
            input = complex_tensor_to_real_tensor(mask_image, mode='CHW')
            label = complex_tensor_to_real_tensor(full_image, mode='CHW')
            input_ref = complex_tensor_to_real_tensor(mask_image_ref, mode='CHW')
            label_ref = complex_tensor_to_real_tensor(full_image_ref, mode='CHW')
        elif self.data_format == 'TM':  # Temperature Map
            input = self.prf_func(mask_image, mask_image_ref)
            label = self.prf_func(full_image, full_image_ref)
            input_ref = None
            label_ref = None
        elif self.data_format == 'AP':  # Amplitude & Phase
            input = complex_tensor_to_amp_phase_tensor(mask_image)
            label = complex_tensor_to_amp_phase_tensor(full_image)
            input_ref = complex_tensor_to_amp_phase_tensor(mask_image_ref)
            label_ref = complex_tensor_to_amp_phase_tensor(full_image_ref)
        else:
            raise ValueError("``data_format`` must be one of ``CF``(Complex Float), ``RF``(Real Float),"
                             " ``TM``(Temperature Map) and ``AP``(Amplitude & Phase),"
                             " but ``{}`` was got.".format(self.data_format))

        # apply normalization
        mean, std = normalize_paras(input)
        input = normalize_apply(input, mean, std, eps=1e-12)
        label = normalize_apply(label, mean, std, eps=1e-12)
        input_ref = normalize_apply(input_ref, mean, std, eps=1e-12)
        label_ref = normalize_apply(label_ref, mean, std, eps=1e-12)

        # temperature map mask
        if use_tmap_mask is True:
            tmap_mask = torch.from_numpy(data["tmap_mask"])
            # tmap_mask = resize(tmap_mask_torch, self.resize_size, mode="nearest")
        else:
            tmap_mask = torch.ones(label.shape)

        return UNetSample(
            input=input,
            label=label,
            input_ref=input_ref,
            label_ref=label_ref,
            mask=mask,
            mean=mean,
            std=std,
            tmap_mask=tmap_mask,
            file_name=data["file_name"],
            frame_idx=data["frame_idx"],
            slice_idx=data["slice_idx"],
            coil_idx=data["coil_idx"],
            origin_shape=kspace_torch.shape,
        )


class CasNetDataTransform:
    """
    Data Transformer for training CasNet model.
    """

    def __init__(
            self,
            mask_func: MaskFunc,
            prf_func: PrfFunc = None,
            data_format: str = 'RF',
            use_random_seed: bool = True,
            resize_size: list[int, ...] = (256, 256),
            fftshift_dim: Union[int, Tuple[int, int]] = (-2, -1),
    ):
        """

        :param mask_func:
        """
        self.mask_func = mask_func
        self.prf_func = prf_func
        self.data_format = data_format
        self.use_random_seed = use_random_seed
        self.resize_size = resize_size
        self.fftshift_dim = fftshift_dim

    def __call__(
            self,
            data: Dict
    ) -> CasNetSample:

        # to tensor
        kspace_torch = torch.from_numpy(data["kspace"])
        kspace_torch_ref = torch.from_numpy(data["kspace_ref"])
        tmap_mask_torch = torch.from_numpy(data["tmap_mask"])

        # apply mask
        tag = f"{data['file_name']}_f{data['frame_idx']}s{data['slice_idx']}c{'coil_idx'}"
        seed = None if self.use_random_seed is True else tuple(map(ord, tag))
        mask_kspace, mask, _ = apply_mask(kspace_torch, self.mask_func, seed=seed)
        mask_kspace_ref = kspace_torch_ref * mask

        # apply resize by padding on kspace
        # mask_kspace = resize_on_kspace(mask_kspace, self.resize_size)
        # full_kspace = resize_on_kspace(kspace_torch, self.resize_size)
        # mask_kspace_ref = resize_on_kspace(mask_kspace_ref, self.resize_size)
        # full_kspace_ref = resize_on_kspace(kspace_torch_ref, self.resize_size)

        # apply inverse Fourier transform
        mask_image = ifft2c_tensor(mask_kspace, self.fftshift_dim)
        full_image = ifft2c_tensor(kspace_torch, self.fftshift_dim)
        mask_image_ref = ifft2c_tensor(mask_kspace_ref, self.fftshift_dim)
        full_image_ref = ifft2c_tensor(kspace_torch_ref, self.fftshift_dim)

        # apply data format transform
        if self.data_format == 'CF':  # Complex Float
            input = mask_image
            label = full_image
            input_ref = mask_image_ref
            label_ref = full_image_ref
        elif self.data_format == 'RF':  # Real Float
            input = complex_tensor_to_real_tensor(mask_image, mode='CHW')
            label = complex_tensor_to_real_tensor(full_image, mode='CHW')
            input_ref = complex_tensor_to_real_tensor(mask_image_ref, mode='CHW')
            label_ref = complex_tensor_to_real_tensor(full_image_ref, mode='CHW')
        else:
            raise ValueError("``data_format`` must be one of ``CF``(Complex Float), ``RF``(Real Float),"
                             " ``TM``(Temperature Map) and ``AP``(Amplitude & Phase),"
                             " but ``{}`` was got.".format(self.data_format))

        # apply normalization
        # mean, std = normalize_paras(input)
        # input = normalize_apply(input, mean, std, eps=1e-12)
        # label = normalize_apply(label, mean, std, eps=1e-12)
        # input_ref = normalize_apply(input_ref, mean, std, eps=1e-12)
        # label_ref = normalize_apply(label_ref, mean, std, eps=1e-12)

        # temperature map mask
        # tmap_mask = resize(tmap_mask_torch, self.resize_size, mode="nearest")
        tmap_mask = tmap_mask_torch

        return CasNetSample(
            input=input,
            label=label,
            input_ref=input_ref,
            label_ref=label_ref,
            mask=mask,
            origin_shape=kspace_torch.shape,
            tmap_mask=tmap_mask,
            file_name=data["file_name"],
            frame_idx=data["frame_idx"],
            slice_idx=data["slice_idx"],
            coil_idx=data["coil_idx"],
        )


class RFTNetDataTransform:
    """
    Data Transformer for training U-Net model.
    """

    def __init__(
            self,
            mask_func: MaskFunc,
            prf_func: PrfFunc = None,
            data_format: str = 'CF',
            use_random_seed: bool = True,
            resize_size: list[int, ...] = (256, 256),
            resize_mode: str = 'on_kspace',
            fftshift_dim: Union[int, Tuple[int, int]] = (-2, -1),
    ):
        """

        :param mask_func:
        """
        self.mask_func = mask_func
        self.prf_func = prf_func
        self.data_format = data_format
        self.use_random_seed = use_random_seed
        self.resize_size = resize_size
        self.resize_mode = resize_mode
        self.fftshift_dim = fftshift_dim

    def __call__(
            self,
            data: Dict
    ) -> RFTNetSample:

        # to tensor
        kspace_torch = torch.from_numpy(data["kspace"])
        kspace_torch_ref = torch.from_numpy(data["kspace_ref"])
        tmap_mask_torch = torch.from_numpy(data["tmap_mask"])

        # apply mask
        tag = f"{data['file_name']}_f{data['frame_idx']}s{data['slice_idx']}c{'coil_idx'}"
        seed = None if self.use_random_seed is True else tuple(map(ord, tag))
        mask_kspace, mask, _ = apply_mask(kspace_torch, self.mask_func, seed=seed)

        # apply inverse Fourier transform & resize
        if self.resize_mode == 'on_image':
            # mask kspace
            mask_image = ifft2c_tensor(mask_kspace, self.fftshift_dim)
            mask_image = resize_on_image(mask_image, self.resize_size)
            # full image
            full_image = ifft2c_tensor(kspace_torch, self.fftshift_dim)
            full_image = resize_on_image(full_image, self.resize_size)
            # full image reference
            full_image_ref = ifft2c_tensor(kspace_torch_ref, self.fftshift_dim)
            full_image_ref = resize_on_image(full_image_ref, self.resize_size)

        elif self.resize_mode == 'on_kspace':
            # mask kspace
            mask_kspace = resize_on_kspace(mask_kspace, self.resize_size)
            mask_image = ifft2c_tensor(mask_kspace, self.fftshift_dim)
            # full image
            full_kspace = resize_on_kspace(kspace_torch, self.resize_size)
            full_image = ifft2c_tensor(full_kspace, self.fftshift_dim)
            # full image reference
            full_kspace_ref = resize_on_kspace(kspace_torch_ref, self.resize_size)
            full_image_ref = ifft2c_tensor(full_kspace_ref, self.fftshift_dim)
        else:
            raise ValueError('``resize_type`` must be one of the ``on_image`` and ``on_kspace``, '
                             'but ``{}`` was got.'.format(self.resize_size))

        # apply data format transform
        if self.data_format == 'CF':  # Complex Float
            input = mask_image
            label_img = full_image
            label_ref = full_image_ref
        elif self.data_format == 'RF':  # Real Float
            input = complex_tensor_to_real_tensor(mask_image, mode='CHW')
            label_img = complex_tensor_to_real_tensor(full_image, mode='CHW')
            label_ref = complex_tensor_to_real_tensor(full_image_ref, mode='CHW')
        else:
            raise ValueError("``data_format`` must be one of ``CF``(Complex Float), ``RF``(Real Float),"
                             " ``TM``(Temperature Map) and ``AP``(Amplitude & Phase),"
                             " but ``{}`` was got.".format(self.data_format))

        # apply delta phase
        label_phs = complex_tensor_to_real_tensor(full_image * torch.conj(full_image_ref))

        # temperature map mask
        tmap_mask = resize(tmap_mask_torch, self.resize_size, mode="nearest")

        return RFTNetSample(
            input=input,
            label_phs=label_phs,
            label_ref=label_ref,
            label_img=label_img,
            mask=mask,
            tmap_mask=tmap_mask,
            file_name=data["file_name"],
            frame_idx=data["frame_idx"],
            slice_idx=data["slice_idx"],
            coil_idx=data["coil_idx"],
        )


class KDNetDataTransform:
    """
    Data Transformer for training Knowledge Distillation model.
    """

    def __init__(
            self,
            mask_func_tea: MaskFunc,
            mask_func_stu: MaskFunc,
            prf_func: PrfFunc = None,
            data_format: str = 'CF',
            use_random_seed: bool = True,
            fftshift_dim: Union[int, Tuple[int, int]] = (-2, -1),
    ):
        """

        :param mask_func:
        """
        self.mask_func_tea = mask_func_tea
        self.mask_func_stu = mask_func_stu
        self.prf_func = prf_func
        self.data_format = data_format
        self.use_random_seed = use_random_seed
        self.fftshift_dim = fftshift_dim

    def __call__(
            self,
            data: Dict,
            use_tmap_mask: bool = True,
    ) -> KDNetSample:

        # to tensor
        kspace_torch = torch.from_numpy(data["kspace"])
        kspace_torch_ref = torch.from_numpy(data["kspace_ref"])

        # apply mask
        tag = f"{data['file_name']}_f{data['frame_idx']}s{data['slice_idx']}c{'coil_idx'}"
        seed = None if self.use_random_seed is True else tuple(map(ord, tag))
        mask_kspace_tea, mask_tea, _ = apply_mask(kspace_torch, self.mask_func_tea, seed=seed)
        mask_kspace_stu, mask_stu, _ = apply_mask(kspace_torch, self.mask_func_stu, seed=seed)
        mask_kspace_ref = kspace_torch_ref * mask_stu

        # apply inverse Fourier transform
        # mask kspace
        mask_image_tea = ifft2c_tensor(mask_kspace_tea, self.fftshift_dim)
        mask_image_stu = ifft2c_tensor(mask_kspace_stu, self.fftshift_dim)
        # mask kspace reference
        mask_image_ref = ifft2c_tensor(mask_kspace_ref, self.fftshift_dim)
        # full image
        full_image = ifft2c_tensor(kspace_torch, self.fftshift_dim)
        # full image reference
        full_image_ref = ifft2c_tensor(kspace_torch_ref, self.fftshift_dim)

        # apply data format transform
        if self.data_format == 'CF':    # Complex Float
            input_tea = mask_image_tea
            input_stu = mask_image_stu
            label = full_image
            input_ref = mask_image_ref
            label_ref = full_image_ref
        elif self.data_format == 'RF':  # Real Float
            input_tea = complex_tensor_to_real_tensor(mask_image_tea, mode='CHW')
            input_stu = complex_tensor_to_real_tensor(mask_image_stu, mode='CHW')
            label = complex_tensor_to_real_tensor(full_image, mode='CHW')
            input_ref = complex_tensor_to_real_tensor(mask_image_ref, mode='CHW')
            label_ref = complex_tensor_to_real_tensor(full_image_ref, mode='CHW')
        elif self.data_format == 'TM':  # Temperature Map
            input_tea = self.prf_func(mask_image_tea, mask_image_ref)
            input_stu = self.prf_func(mask_image_stu, mask_image_ref)
            label = self.prf_func(full_image, full_image_ref)
            input_ref = None
            label_ref = None
        elif self.data_format == 'AP':  # Amplitude & Phase
            input_tea = complex_tensor_to_amp_phase_tensor(mask_image_tea)
            input_stu = complex_tensor_to_amp_phase_tensor(mask_image_stu)
            label = complex_tensor_to_amp_phase_tensor(full_image)
            input_ref = complex_tensor_to_amp_phase_tensor(mask_image_ref)
            label_ref = complex_tensor_to_amp_phase_tensor(full_image_ref)
        else:
            raise ValueError("``data_format`` must be one of ``CF``(Complex Float), ``RF``(Real Float),"
                             " ``TM``(Temperature Map) and ``AP``(Amplitude & Phase),"
                             " but ``{}`` was got.".format(self.data_format))

        # apply normalization
        mean, std = normalize_paras(input_stu)
        input_tea = normalize_apply(input_tea, mean, std, eps=1e-12)
        input_stu = normalize_apply(input_stu, mean, std, eps=1e-12)
        label = normalize_apply(label, mean, std, eps=1e-12)
        input_ref = normalize_apply(input_ref, mean, std, eps=1e-12)
        label_ref = normalize_apply(label_ref, mean, std, eps=1e-12)

        # temperature map mask
        if use_tmap_mask is True:
            tmap_mask = torch.from_numpy(data["tmap_mask"])
        else:
            tmap_mask = torch.ones(label.shape)

        return KDNetSample(
            input_tea=input_tea,
            input_stu=input_stu,
            label=label,
            input_ref=input_ref,
            label_ref=label_ref,
            mask=mask_stu,
            mean=mean,
            std=std,
            tmap_mask=tmap_mask,
            file_name=data["file_name"],
            frame_idx=data["frame_idx"],
            slice_idx=data["slice_idx"],
            coil_idx=data["coil_idx"],
            origin_shape=kspace_torch.shape,
        )


class ComposeTransform:

    def __init__(self, transforms):
        self.transforms = transforms

    def __call__(self, x):
        for tran in self.transforms:
            x = tran(x)
        return x

    def items(self):
        return self.transforms
>>>>>>> dd1f3f99
<|MERGE_RESOLUTION|>--- conflicted
+++ resolved
@@ -1,426 +1,3 @@
-<<<<<<< HEAD
-import time
-from typing import Dict, NamedTuple, Union, Tuple
-import torch
-from fastmrt.data.mask import MaskFunc, apply_mask
-from fastmrt.data.prf import PrfFunc
-from fastmrt.utils.trans import (
-    complex_np_to_complex_tensor,
-    complex_tensor_to_real_tensor,
-    complex_tensor_to_amp_phase_tensor,
-)
-from fastmrt.utils.fftc import ifft2c_tensor
-from fastmrt.utils.resize import resize, resize_on_kspace, resize_on_image
-from fastmrt.utils.normalize import normalize_apply, normalize_paras
-import numpy as np
-
-
-class Default(NamedTuple):
-    kspace_torch: torch.Tensor
-    target_torch: torch.Tensor
-
-
-class DefaultTransform():
-
-    def __call__(
-            self,
-            kspace: np.ndarray,
-            target: np.ndarray,
-    ):
-        kspace_torch = complex_np_to_complex_tensor(kspace)
-        target_torch = complex_np_to_complex_tensor(target)
-
-        return Default(
-            kspace_torch=kspace_torch,
-            target_torch=target_torch
-        )
-
-
-class UNetSample(NamedTuple):
-    # For training
-    input: torch.Tensor
-    label: torch.Tensor
-    # For temperature map
-    input_ref: torch.Tensor
-    label_ref: torch.Tensor
-    tmap_mask: torch.Tensor
-    # For restore
-    mask: torch.Tensor
-    mean: Union[float, torch.Tensor]
-    std: Union[float, torch.Tensor]
-    origin_shape: Tuple[int]
-    # For namer
-    file_name: str
-    frame_idx: int
-    slice_idx: int
-    coil_idx: int
-
-
-class CasNetSample(NamedTuple):
-    # For training
-    input: torch.Tensor
-    label: torch.Tensor
-    # For temperature map
-    input_ref: torch.Tensor
-    label_ref: torch.Tensor
-    tmap_mask: torch.Tensor
-    # For restore
-    mask: torch.Tensor
-    # mean: Union[float, torch.Tensor]
-    # std: Union[float, torch.Tensor]
-    origin_shape: Tuple[int]
-    # For namer
-    file_name: str
-    frame_idx: int
-    slice_idx: int
-    coil_idx: int
-
-
-class RFTNetSample(NamedTuple):
-    # For training
-    input: torch.Tensor
-    label_phs: torch.Tensor
-    label_ref: torch.Tensor
-    label_img: torch.Tensor
-    # For temperature map
-    tmap_mask: torch.Tensor
-    # For restore
-    mask: torch.Tensor
-    # For namer
-    file_name: str
-    frame_idx: int
-    slice_idx: int
-    coil_idx: int
-
-
-class UNetDataTransform:
-    """
-    Data Transformer for training U-Net model.
-    """
-
-    def __init__(
-            self,
-            mask_func: MaskFunc,
-            prf_func: PrfFunc = None,
-            data_format: str = 'CF',
-            use_random_seed: bool = True,
-            resize_size: Tuple[int, ...] = (224, 224),
-            resize_mode: str = 'on_kspace',
-            fftshift_dim: Union[int, Tuple[int, int]] = -2,
-    ):
-        """
-
-        :param mask_func:
-        """
-        self.mask_func = mask_func
-        self.prf_func = prf_func
-        self.data_format = data_format
-        self.use_random_seed = use_random_seed
-        self.resize_size = resize_size
-        self.resize_mode = resize_mode
-        self.fftshift_dim = fftshift_dim
-
-    def __call__(
-            self,
-            data: Dict,
-            use_tmap_mask: bool = True,
-    ) -> UNetSample:
-
-        # to tensor
-        kspace_torch = complex_np_to_complex_tensor(data["kspace"])
-        kspace_torch_ref = complex_np_to_complex_tensor(data["kspace_ref"])
-
-        # apply mask
-        tag = f"{data['file_name']}_f{data['frame_idx']}s{data['slice_idx']}c{'coil_idx'}"
-        seed = None if self.use_random_seed is True else tuple(map(ord, tag))
-        mask_kspace, mask, _ = apply_mask(kspace_torch, self.mask_func, seed=seed)
-        mask_kspace_ref = kspace_torch_ref * mask
-
-        # apply inverse Fourier transform & resize
-        if self.resize_mode == 'on_image':
-            # mask kspace
-            mask_image = ifft2c_tensor(mask_kspace, self.fftshift_dim)
-            # mask_image = resize_on_image(mask_image, self.resize_size)
-            # mask kspace reference
-            mask_image_ref = ifft2c_tensor(mask_kspace_ref, self.fftshift_dim)
-            # mask_image_ref = resize_on_image(mask_image_ref, self.resize_size)
-            # full image
-            full_image = ifft2c_tensor(kspace_torch, self.fftshift_dim)
-            # full_image = resize_on_image(full_image, self.resize_size)
-            # full image reference
-            full_image_ref = ifft2c_tensor(kspace_torch_ref, self.fftshift_dim)
-            # full_image_ref = resize_on_image(full_image_ref, self.resize_size)
-
-        elif self.resize_mode == 'on_kspace':
-            # mask kspace
-            # mask_kspace = resize_on_kspace(mask_kspace, self.resize_size)
-            mask_image = ifft2c_tensor(mask_kspace, self.fftshift_dim)
-            # mask kspace reference
-            # mask_kspace_ref = resize_on_kspace(mask_kspace_ref, self.resize_size)
-            mask_image_ref = ifft2c_tensor(mask_kspace_ref, self.fftshift_dim)
-            # full image
-            # full_kspace = resize_on_kspace(kspace_torch, self.resize_size)
-            full_image = ifft2c_tensor(kspace_torch, self.fftshift_dim)
-            # full image reference
-            # full_kspace_ref = resize_on_kspace(kspace_torch_ref, self.resize_size)
-            full_image_ref = ifft2c_tensor(kspace_torch_ref, self.fftshift_dim)
-        else:
-            raise ValueError('``resize_type`` must be one of the ``on_image`` and ``on_kspace``, '
-                             'but ``{}`` was got.'.format(self.resize_size))
-
-        # apply data format transform
-        if self.data_format == 'CF':    # Complex Float
-            input = mask_image.unsqueeze(0)
-            label = full_image.unsqueeze(0)
-            input_ref = mask_image_ref.unsqueeze(0)
-            label_ref = full_image_ref.unsqueeze(0)
-        elif self.data_format == 'RF':  # Real Float
-            input = complex_tensor_to_real_tensor(mask_image, mode='CHW')
-            label = complex_tensor_to_real_tensor(full_image, mode='CHW')
-            input_ref = complex_tensor_to_real_tensor(mask_image_ref, mode='CHW')
-            label_ref = complex_tensor_to_real_tensor(full_image_ref, mode='CHW')
-        elif self.data_format == 'TM':  # Temperature Map
-            input = self.prf_func(mask_image, mask_image_ref)
-            label = self.prf_func(full_image, full_image_ref)
-            input_ref = None
-            label_ref = None
-        elif self.data_format == 'AP':  # Amplitude & Phase
-            input = complex_tensor_to_amp_phase_tensor(mask_image)
-            label = complex_tensor_to_amp_phase_tensor(full_image)
-            input_ref = complex_tensor_to_amp_phase_tensor(mask_image_ref)
-            label_ref = complex_tensor_to_amp_phase_tensor(full_image_ref)
-        else:
-            raise ValueError("``data_format`` must be one of ``CF``(Complex Float), ``RF``(Real Float),"
-                             " ``TM``(Temperature Map) and ``AP``(Amplitude & Phase),"
-                             " but ``{}`` was got.".format(self.data_format))
-
-        # apply normalization
-        mean, std = normalize_paras(input)
-        input = normalize_apply(input, mean, std, eps=1e-12)
-        label = normalize_apply(label, mean, std, eps=1e-12)
-        input_ref = normalize_apply(input_ref, mean, std, eps=1e-12)
-        label_ref = normalize_apply(label_ref, mean, std, eps=1e-12)
-
-        # temperature map mask
-        if use_tmap_mask is True:
-            tmap_mask = complex_np_to_complex_tensor(data["tmap_mask"])
-            # tmap_mask = resize(tmap_mask_torch, self.resize_size, mode="nearest")
-        else:
-            tmap_mask = torch.ones(label.shape)
-
-        return UNetSample(
-            input=input,
-            label=label,
-            input_ref=input_ref,
-            label_ref=label_ref,
-            mask=mask,
-            mean=mean,
-            std=std,
-            tmap_mask=tmap_mask,
-            file_name=data["file_name"],
-            frame_idx=data["frame_idx"],
-            slice_idx=data["slice_idx"],
-            coil_idx=data["coil_idx"],
-            origin_shape=kspace_torch.shape,
-        )
-
-
-class CasNetDataTransform:
-    """
-    Data Transformer for training CasNet model.
-    """
-
-    def __init__(
-            self,
-            mask_func: MaskFunc,
-            prf_func: PrfFunc = None,
-            data_format: str = 'RF',
-            use_random_seed: bool = True,
-            resize_size: list[int, ...] = (256, 256),
-            fftshift_dim: Union[int, Tuple[int, int]] = -2,
-    ):
-        """
-
-        :param mask_func:
-        """
-        self.mask_func = mask_func
-        self.prf_func = prf_func
-        self.data_format = data_format
-        self.use_random_seed = use_random_seed
-        self.resize_size = resize_size
-        self.fftshift_dim = fftshift_dim
-
-    def __call__(
-            self,
-            data: Dict
-    ) -> CasNetSample:
-
-        # to tensor
-        kspace_torch = complex_np_to_complex_tensor(data["kspace"])
-        kspace_torch_ref = complex_np_to_complex_tensor(data["kspace_ref"])
-        tmap_mask_torch = complex_np_to_complex_tensor(data["tmap_mask"])
-
-        # apply mask
-        tag = f"{data['file_name']}_f{data['frame_idx']}s{data['slice_idx']}c{'coil_idx'}"
-        seed = None if self.use_random_seed is True else tuple(map(ord, tag))
-        mask_kspace, mask, _ = apply_mask(kspace_torch, self.mask_func, seed=seed)
-        mask_kspace_ref = kspace_torch_ref * mask
-
-        # apply resize by padding on kspace
-        # mask_kspace = resize_on_kspace(mask_kspace, self.resize_size)
-        # full_kspace = resize_on_kspace(kspace_torch, self.resize_size)
-        # mask_kspace_ref = resize_on_kspace(mask_kspace_ref, self.resize_size)
-        # full_kspace_ref = resize_on_kspace(kspace_torch_ref, self.resize_size)
-
-        # apply inverse Fourier transform
-        mask_image = ifft2c_tensor(mask_kspace, self.fftshift_dim)
-        full_image = ifft2c_tensor(kspace_torch, self.fftshift_dim)
-        mask_image_ref = ifft2c_tensor(mask_kspace_ref, self.fftshift_dim)
-        full_image_ref = ifft2c_tensor(kspace_torch_ref, self.fftshift_dim)
-
-        # apply data format transform
-        if self.data_format == 'CF':    # Complex Float
-            input = mask_image
-            label = full_image
-            input_ref = mask_image_ref
-            label_ref = full_image_ref
-        elif self.data_format == 'RF':  # Real Float
-            input = complex_tensor_to_real_tensor(mask_image, mode='CHW')
-            label = complex_tensor_to_real_tensor(full_image, mode='CHW')
-            input_ref = complex_tensor_to_real_tensor(mask_image_ref, mode='CHW')
-            label_ref = complex_tensor_to_real_tensor(full_image_ref, mode='CHW')
-        else:
-            raise ValueError("``data_format`` must be one of ``CF``(Complex Float), ``RF``(Real Float),"
-                             " ``TM``(Temperature Map) and ``AP``(Amplitude & Phase),"
-                             " but ``{}`` was got.".format(self.data_format))
-
-        # apply normalization
-        # mean, std = normalize_paras(input)
-        # input = normalize_apply(input, mean, std, eps=1e-12)
-        # label = normalize_apply(label, mean, std, eps=1e-12)
-        # input_ref = normalize_apply(input_ref, mean, std, eps=1e-12)
-        # label_ref = normalize_apply(label_ref, mean, std, eps=1e-12)
-
-        # temperature map mask
-        # tmap_mask = resize(tmap_mask_torch, self.resize_size, mode="nearest")
-        tmap_mask = tmap_mask_torch
-
-        return CasNetSample(
-            input=input,
-            label=label,
-            input_ref=input_ref,
-            label_ref=label_ref,
-            mask=mask,
-            origin_shape=kspace_torch.shape,
-            tmap_mask=tmap_mask,
-            file_name=data["file_name"],
-            frame_idx=data["frame_idx"],
-            slice_idx=data["slice_idx"],
-            coil_idx=data["coil_idx"],
-        )
-
-
-class RFTNetDataTransform:
-    """
-    Data Transformer for training U-Net model.
-    """
-
-    def __init__(
-            self,
-            mask_func: MaskFunc,
-            prf_func: PrfFunc = None,
-            data_format: str = 'CF',
-            use_random_seed: bool = True,
-            resize_size: list[int, ...] = (256, 256),
-            resize_mode: str = 'on_kspace',
-            fftshift_dim: Union[int, Tuple[int, int]] = -2,
-    ):
-        """
-
-        :param mask_func:
-        """
-        self.mask_func = mask_func
-        self.prf_func = prf_func
-        self.data_format = data_format
-        self.use_random_seed = use_random_seed
-        self.resize_size = resize_size
-        self.resize_mode = resize_mode
-        self.fftshift_dim = fftshift_dim
-
-    def __call__(
-            self,
-            data: Dict
-    ) -> RFTNetSample:
-
-        # to tensor
-        kspace_torch = complex_np_to_complex_tensor(data["kspace"])
-        kspace_torch_ref = complex_np_to_complex_tensor(data["kspace_ref"])
-        tmap_mask_torch = complex_np_to_complex_tensor(data["tmap_mask"])
-
-        # apply mask
-        tag = f"{data['file_name']}_f{data['frame_idx']}s{data['slice_idx']}c{'coil_idx'}"
-        seed = None if self.use_random_seed is True else tuple(map(ord, tag))
-        mask_kspace, mask, _ = apply_mask(kspace_torch, self.mask_func, seed=seed)
-
-        # apply inverse Fourier transform & resize
-        if self.resize_mode == 'on_image':
-            # mask kspace
-            mask_image = ifft2c_tensor(mask_kspace, self.fftshift_dim)
-            mask_image = resize_on_image(mask_image, self.resize_size)
-            # full image
-            full_image = ifft2c_tensor(kspace_torch, self.fftshift_dim)
-            full_image = resize_on_image(full_image, self.resize_size)
-            # full image reference
-            full_image_ref = ifft2c_tensor(kspace_torch_ref, self.fftshift_dim)
-            full_image_ref = resize_on_image(full_image_ref, self.resize_size)
-
-        elif self.resize_mode == 'on_kspace':
-            # mask kspace
-            mask_kspace = resize_on_kspace(mask_kspace, self.resize_size)
-            mask_image = ifft2c_tensor(mask_kspace, self.fftshift_dim)
-            # full image
-            full_kspace = resize_on_kspace(kspace_torch, self.resize_size)
-            full_image = ifft2c_tensor(full_kspace, self.fftshift_dim)
-            # full image reference
-            full_kspace_ref = resize_on_kspace(kspace_torch_ref, self.resize_size)
-            full_image_ref = ifft2c_tensor(full_kspace_ref, self.fftshift_dim)
-        else:
-            raise ValueError('``resize_type`` must be one of the ``on_image`` and ``on_kspace``, '
-                             'but ``{}`` was got.'.format(self.resize_size))
-
-        # apply data format transform
-        if self.data_format == 'CF':    # Complex Float
-            input = mask_image
-            label_img = full_image
-            label_ref = full_image_ref
-        elif self.data_format == 'RF':  # Real Float
-            input = complex_tensor_to_real_tensor(mask_image, mode='CHW')
-            label_img = complex_tensor_to_real_tensor(full_image, mode='CHW')
-            label_ref = complex_tensor_to_real_tensor(full_image_ref, mode='CHW')
-        else:
-            raise ValueError("``data_format`` must be one of ``CF``(Complex Float), ``RF``(Real Float),"
-                             " ``TM``(Temperature Map) and ``AP``(Amplitude & Phase),"
-                             " but ``{}`` was got.".format(self.data_format))
-
-        # apply delta phase
-        label_phs = complex_tensor_to_real_tensor(full_image * torch.conj(full_image_ref))
-
-        # temperature map mask
-        tmap_mask = resize(tmap_mask_torch, self.resize_size, mode="nearest")
-
-        return RFTNetSample(
-            input=input,
-            label_phs=label_phs,
-            label_ref=label_ref,
-            label_img=label_img,
-            mask=mask,
-            tmap_mask=tmap_mask,
-            file_name=data["file_name"],
-            frame_idx=data["frame_idx"],
-            slice_idx=data["slice_idx"],
-            coil_idx=data["coil_idx"],
-        )
-=======
 import random
 import time
 from typing import Dict, NamedTuple, Union, Tuple, List
@@ -616,10 +193,10 @@
 
         # apply data format transform
         if self.data_format == 'CF':    # Complex Float
-            input = mask_image
-            label = full_image
-            input_ref = mask_image_ref
-            label_ref = full_image_ref
+            input = mask_image.unsqueeze(0)
+            label = full_image.unsqueeze(0)
+            input_ref = mask_image_ref.unsqueeze(0)
+            label_ref = full_image_ref.unsqueeze(0)
         elif self.data_format == 'RF':  # Real Float
             input = complex_tensor_to_real_tensor(mask_image, mode='CHW')
             label = complex_tensor_to_real_tensor(full_image, mode='CHW')
@@ -995,4 +572,3 @@
 
     def items(self):
         return self.transforms
->>>>>>> dd1f3f99
