--- conflicted
+++ resolved
@@ -1,67 +1,3 @@
-<<<<<<< HEAD
-import torch
-from torch.utils.data import Dataset
-import torchvision.transforms as tv_trans
-import random
-import PIL.Image as Image
-from glob import glob
-import os
-from typing import Optional, Callable, Union
-from pathlib import Path
-
-from fastmrt.utils.fftc import fft2c_tensor
-
-
-class ImagenetDataset(Dataset):
-    # root = '../ImageNet/ILSVRC/Data/CLS-LOC/'
-    def __init__(self,
-                 root: Union[str, Path, os.PathLike],
-                 transform: Optional[Callable] = None,):
-
-        self.files = []
-        pattern = "*.JPEG"
-        for path, _, _ in os.walk(root):
-            self.files.extend(glob(os.path.join(path, pattern)))
-            # or uncomment in case paths are already saved
-            #     self.files = torch.load('./imagenet_filepaths_train.pt')
-
-        self.aug_trans = tv_trans.Compose([
-            tv_trans.Resize(320, ),
-            tv_trans.Grayscale(1),
-            tv_trans.RandomVerticalFlip(p=0.5),
-            tv_trans.RandomHorizontalFlip(p=0.5),
-            tv_trans.ToTensor(),
-        ])
-
-        self.transform = transform
-
-    def __len__(self, ):
-        return len(self.files)
-
-    def __getitem__(self, idx):
-        # Load Image
-        fname = self.files[idx]
-        image = Image.open(fname).convert("RGB")
-
-        # Data Augmentation
-        y = self.aug_trans(image)
-        if random.uniform(0, 1) < 0.5:
-            y = torch.rot90(y, 1, [-2, -1])
-
-        x = y.squeeze()
-        x = x * torch.exp(torch.tensor(0 + 0j))
-        kspace = fft2c_tensor(x, fftshift_dim=(-2, -1))
-
-        if self.transform is not None:
-            return self.transform(kspace, fname=fname[-20:], dataslice=0)
-        else:
-            return kspace, fname[-20:]
-
-def cl_collate_fn(data, transforms):
-    simu_focus_trans, under_sampling_trans = transforms
-    for unit in data:
-        pass
-=======
 import torch
 from torch.utils.data import Dataset
 from torch.utils.data._utils.collate import default_collate
@@ -132,4 +68,3 @@
                 "dataslice": 0
             }
 
->>>>>>> dd1f3f99
